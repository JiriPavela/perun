"""Basic tests for running the cli interface of the Perun

Note that the functionality of the commands themselves are not tested,
this is done in appropriate test files, only the API is tested."""

import os
import git
import numpy as np
import re
import shutil
import subprocess
import time

import pytest
from click.testing import CliRunner

import perun.cli as cli
import perun.utils as utils
import perun.utils.log as log
import perun.logic.config as config
import perun.logic.store as store
import perun.logic.temp as temp
import perun.logic.stats as stats
import perun.logic.runner as perun_runner
import perun.utils.exceptions as exceptions
import perun.check.factory as check
import perun.vcs as vcs
import perun.logic.pcs as pcs

__author__ = 'Tomas Fiedor'


SIZE_REGEX = re.compile(r"([0-9]+ (Ki|Mi){0,1}B)")


def test_cli(pcs_full):
    """Generic tests for cli, such as testing verbosity setting etc."""
    runner = CliRunner()

    log.VERBOSITY = log.VERBOSE_RELEASE
    runner.invoke(cli.cli, ['-v', '-v', 'log'])
    assert log.VERBOSITY == log.VERBOSE_DEBUG

    # Restore the verbosity
    log.VERBOSITY = log.VERBOSE_RELEASE
    log.SUPPRESS_PAGING = True

    result = runner.invoke(cli.cli, ['--version'])
    assert result.output.startswith('Perun')
    assert result.exit_code == 0


def run_non_param_test(runner, test_params, expected_exit_code, expected_output):
    result = runner.invoke(cli.postprocessby, test_params)
    if result.exit_code != expected_exit_code:
        print(result.output)
    assert result.exit_code == expected_exit_code
    assert expected_output in result.output


def test_regressogram_incorrect(pcs_full):
    """
    Test various failure scenarios for regressogram cli.

    Expecting no exceptions, all tests should end with status code 2.
    """
    incorrect_tests = [
        # Test the lack of arguments
        {'params': [], 'output': 'Usage'},
        # Test non-existing argument
        {'params': ['-a'], 'output': 'no such option: -a'},
        # Test malformed bucket_number argument
        {'params': ['--buckets_numbers'],
            'output': 'no such option: --buckets_numbers'},
        # Test missing bucket_number value
        {'params': ['-bn'], 'output': '-bn option requires an argument'},
        # Test invalid bucket_number value
        {'params': ['-bn', 'user'],
            'output': 'Invalid value for "--bucket_number"'},
        # Test malformed bucket_method argument
        {'params': ['--buckets_methods'],
            'output': 'no such option: --buckets_methods'},
        # Test missing bucket_method value
        {'params': ['--bucket_method'],
            'output': '--bucket_method option requires an argument'},
        # Test invalid bucket_method value
        {'params': ['-bm', 'user'],
            'output': 'Invalid value for "--bucket_method"'},
        # Test malformed statistic_function argument
<<<<<<< HEAD
        {'params': ['--statistic_functions'],
            'output': 'no such option: --statistic_functions'},
        # Test missing statistic_function value
        {'params': ['--statistic_function'],
            'output': '--statistic_function option requires an argument'},
        # Test invalid model name
        {'params': ['-sf', 'max'],
            'output': 'Invalid value for "--statistic_function"'}
=======
        {'params': ['--statistic_functions'], 'output': 'no such option: --statistic_functions'},
        # Test invalid model name
        {'params': ['-sf', 'max'], 'output': 'Invalid value for "--statistic_function"'},
        # Test missing statistic_function value
        {
            'params': ['--statistic_function'],
            'output': '--statistic_function option requires an argument'
        },
>>>>>>> 46b86b64
    ]
    # TODO: multiple values check

    # Instantiate the runner fist
    runner = CliRunner()

    # Set stable parameters at all tests
    regressogram_params = ['1@i', 'regressogram']
    # Executing the testing
    for incorrect_test in incorrect_tests:
<<<<<<< HEAD
        run_non_param_test(runner, regressogram_params +
                           incorrect_test['params'], 2, incorrect_test['output'])
=======
        run_non_param_test(
            runner, regressogram_params + incorrect_test['params'], 2, incorrect_test['output']
        )
>>>>>>> 46b86b64


def test_regressogram_correct(pcs_full):
    """
    Test correct usages of the regressogram cli.

    Expecting no exceptions and errors, all tests should end with status code 0.
    """
    # Instantiate the runner first
    runner = CliRunner()

    result = runner.invoke(cli.status, [])
    match = re.search(r'([0-9]+@i).*mixed', result.output)
    assert match
    cprof_idx = match.groups(1)[0]

    correct_tests = [
        # Test the help printout first
        {'params': ['--help'], 'output': 'Usage'},
        # Test default values of parameters (buckets, statistic_function)
        {'params': []},
        # Test first acceptable value for statistic_function parameter (mean)
        {'params': ['--statistic_function', 'mean']},
        # Test second acceptable value for statistic_function parameter (median)
        {'params': ['-sf', 'median']},
        # Test integer variant as value for bucket_number parameter
        {'params': ['--bucket_number', '10']},
        # Test 'auto' method as value for bucket_method parameter
        {'params': ['-bm', 'auto']},
        # Test 'fd' method as value for bucket_method parameter
        {'params': ['-bm', 'fd']},
        # Test 'doane' method as value for bucket_method parameter
        {'params': ['--bucket_method', 'doane']},
        # Test 'scott' method as value for bucket_method parameter
        {'params': ['--bucket_method', 'scott']},
        # Test 'sturges' method as value for bucket_method parameter
        {'params': ['-bm', 'sturges']},
        # Test 'rice' method as value for bucket_method parameter
        {'params': ['-bm', 'rice']},
        # Test 'sqrt' method as value for bucket_method parameter
        {'params': ['--bucket_method', 'sqrt']},
        # Test complex variant for regressogram method
        {'params': ['--bucket_method', 'doane',
                    '--statistic_function', 'mean']},
        # Test bucket_method and bucket_number parameters common
        {'params': ['--bucket_method', 'sqrt', '--bucket_number', 10]},
    ]

    # Set stable parameters at all tests
    regressogram_params = [cprof_idx, 'regressogram']
    # Performing tests
    for _, correct_test in enumerate(correct_tests):
        run_non_param_test(runner, regressogram_params + correct_test['params'], 0,
                           correct_test.get('output', 'Successfully postprocessed'))


def moving_average_runner_test(runner, tests_set, tests_edge, exit_code, cprof_idx):
    # Set stable parameters at all tests
    moving_average_params = [cprof_idx, 'moving-average']
    # Set the supported methods at moving average postprocessor
    moving_average_methods = {0: [], 1: ['smm'], 2: ['sma'], 3: ['ema'], 4: []}
    # Executing the testing
    method_idx = 0
    for idx, test in enumerate(tests_set):
        if method_idx == 1:
            for n in range(method_idx, 3):
                run_non_param_test(
                    runner, moving_average_params + moving_average_methods[n] + test['params'],
                    exit_code, test.get('output', 'Successfully postprocessed')
                )
        else:
            run_non_param_test(
                runner, moving_average_params + moving_average_methods[method_idx] + test['params'],
                exit_code, test.get('output', 'Successfully postprocessed')
            )
        method_idx += 1 if idx + 1 == tests_edge[method_idx] else 0


def test_moving_average_incorrect(pcs_full):
    """
    Test various failure scenarios for moving average cli.

    Expecting no exceptions, all tests should end with status code 2.
    """
    incorrect_tests = [
        # TESTS MOVING AVERAGE COMMAND AND OPTIONS
        # 1. Test non-existing argument
        {'params': ['--abcd'], 'output': 'no such option: --abcd'},
        # 2. Test non-existing command
        {'params': ['cma'], 'output': 'No such command "cma"'},
        # 3. Test non-existing argument
        {'params': ['-b'], 'output': 'no such option: -b'},
        # 4. Test malformed min_periods argument
        {'params': ['--min_period'], 'output': 'no such option: --min_period'},
        # 5. Test missing min_period value
        {'params': ['-mp'], 'output': '-mp option requires an argument'},
        # 6. Test invalid range min_periods value
        {'params': ['--min_periods', 0],
            'output': 'Invalid value for "--min_periods"'},
        # 7. Test invalid value type min_periods value
        {'params': ['-mp', 'A'],
            'output': 'Invalid value for "--min_periods"'},
        # 8. Test malformed per_key argument
        {'params': ['--per-keys'], 'output': 'no such option: --per-keys'},
        # 9. Test missing per_key value
        {'params': ['-per'], 'output': '-per option requires an argument'},
        # 10. Test invalid value per_key arguments
        {'params': ['--per-key', 'unknown'],
            'output': 'Invalid value for "--per-key"'},
        # 11. Test malformed of_key argument
        {'params': ['--off'], 'output': 'no such option: --off'},
        # 12. Test missing of_key value
        {'params': ['--of-key'],
            'output': '--of-key option requires an argument'},
        # 13. Test invalid value of_key arguments
        {'params': ['-of', 'unknown'],
            'output': 'Invalid value for "--of-key"'},

        # TESTS SIMPLE MOVING AVERAGE COMMAND AND SIMPLE MOVING MEDIAN COMMAND
        # 14. Test malformed window-width argument
        {'params': ['--window_widh'],
            'output': 'no such option: --window_widh'},
        # 15. Test missing window-width value
        {'params': ['-ww'], 'output': '-ww option requires an argument'},
        # 16. Test invalid range window-width argument
        {'params': ['-ww', -1],
            'output': 'Invalid value for "--window_width"'},
        # 17. Test invalid value type window-width argument
        {'params': ['--window_width', 0.5],
            'output': 'Invalid value for "--window_width"'},
        # 18. Test malformed center argument
        {'params': ['--centers'], 'output': 'no such option: --centers'},
        # 19. Test malformed no-center argument
        {'params': ['--mo-center'], 'output': 'no such option: --mo-center'},
        # 20. Test value for center argument
        {'params': ['--center', 'True'],
            'output': 'Got unexpected extra argument (True)'},
        # 21. Test value for no-center argument
        {'params': ['--no-center', 'False'],
            'output': 'Got unexpected extra argument (False)'},

        # TESTS SIMPLE MOVING AVERAGE COMMAND
        # 22. Test malformed window-type argument
        {'params': ['--windov_type'],
            'output': 'no such option: --windov_type'},
        # 23. Test missing window-type value
        {'params': ['--window_type'],
            'output': '--window_type option requires an argument'},
        # 24. Test invalid range window-type argument
        {'params': ['-wt', "boxcars"],
            'output': 'Invalid value for "--window_type"'},

        # TESTS EXPONENTIAL MOVING AVERAGE COMMAND
        # 25. Test malformed decay argument
        {'params': ['--decays'], 'output': 'no such option: --decays'},
        # 26. Test missing decay value
        {'params': ['-d'], 'output': '-d option requires 2 arguments'},
        # 27. Test invalid type of first value in decay argument
        {'params': ['--decay', 'spam', 3],
            'output': 'Invalid value for "--decay"'},
        # 28. Test invalid type of second value in decay argument
        {'params': ['--decay', 'span', "A"],
            'output': 'Invalid value for "--decay"'},
        # 29. Test invalid range for `com` value in decay argument
        {'params': ['--decay', 'com', -1], 'output': ' Invalid value for com'},
        # 30. Test invalid range for `span` value in decay argument
        {'params': ['--decay', 'span', 0],
            'output': ' Invalid value for span'},
        # 31. Test invalid range for `halflife` value in decay argument
        {'params': ['--decay', 'halflife', 0],
            'output': 'Invalid value for halflife'},
        # 32. Test invalid range for `com` value in decay argument
        {'params': ['--decay', 'alpha', 0],
            'output': ' Invalid value for alpha'},
    ]
    # edge of test groups for different commands group or individual commands
    tests_edge = [13, 21, 24, 32]

    # Instantiate the runner first
    runner = CliRunner()

    result = runner.invoke(cli.status, [])
    match = re.search(r'([0-9]+@i).*mixed', result.output)
    assert match
    cprof_idx = match.groups(1)[0]

    # Perform the testing
    moving_average_runner_test(
        runner, incorrect_tests, tests_edge, 2, cprof_idx)


def test_moving_average_correct(pcs_full):
    """
    Test correct usages of the moving average cli.

    Expecting no exceptions and errors, all tests should end with status code 0.
    """
    correct_tests = [
        # TESTS MOVING AVERAGE COMMAND AND OPTIONS
        # 1. Test the help printout first
        {'params': ['--help'], 'output': 'Usage'},
        # 2. Test default command
        {'params': []},
        # 3. Test the help printout firsts
        {'params': ['--help'], 'output': 'Usage'},
        # 4. Test default value of parameters
        {'params': []},
        # 5. Test the value of min_periods parameter
        {'params': ['--min_periods', 1]},
        # 6. Test the value of per_key parameter
        {'params': ['--per-key', 'amount']},
        # 7. Test the value of of_key parameter
        {'params': ['-of', 'structure-unit-size']},

        # TESTS SIMPLE MOVING AVERAGE COMMAND AND SIMPLE MOVING MEDIAN COMMAND
        # 8. Test the value of window_width_parameter
        {'params': ['--window_width', 10]},
        # 9. Test center parameter
        {'params': ['--center']},
        # 10. Test no-center parameter
        {'params': ['--no-center']},

        # TESTS SIMPLE MOVING AVERAGE COMMAND
        # 11. Test `boxcar` as value for window-type parameter
        {'params': ['--window_type', 'boxcar']},
        # 12. Test `triang` as value for window-type parameter
        {'params': ['-wt', 'triang']},
        # 13. Test `blackman` as value for window-type parameter
        {'params': ['-wt', 'blackman']},
        # 14. Test `hamming` as value for window-type parameter
        {'params': ['--window_type', 'hamming']},
        # 15. Test `bartlett` as value for window-type parameter
        {'params': ['--window_type', 'bartlett']},
        # 16. Test `parzen` as value for window-type parameter
        {'params': ['-wt', 'parzen']},
        # 17. Test `blackmanharris` as value for window-type parameter
        {'params': ['--window_type', 'blackmanharris']},
        # 18. Test `bohman` as value for window-type parameter
        {'params': ['-wt', 'bohman']},
        # 19. Test `nuttall` as value for window-type parameter
        {'params': ['--window_type', 'nuttall']},
        # 20. Test `barthann` as value for window-type parameter
        {'params': ['-wt', 'barthann']},
        # 21. Test complex combination of parameters no.1
        {'params': ['--window_type', 'blackmanharris', '-ww', 10]},
        # 22. Test complex combination of parameters no.2
        {'params': ['--no-center', '--window_type', 'triang']},
        # 23. Test complex combination of parameters no.3
        {'params': ['--window_width', 5, '--center', '-wt', 'parzen']},

        # TESTS EXPONENTIAL MOVING AVERAGE COMMAND
        # 24. Test valid value for `com` value in decay argument
        {'params': ['--decay', 'com', 2]},
        # 25. Test valid value for `span` value in decay argument
        {'params': ['--decay', 'span', 2]},
        # 26. Test valid value for `halflife` value in decay argument
        {'params': ['--decay', 'halflife', 2]},
        # 27. Test valid value for `com` value in decay argument
        {'params': ['--decay', 'alpha', .5]},

        # COMPLEX TESTS - addition of 'min_periods' argument
        # 28. test complex combination of parameters no.1 - EMA
        {'params': ['--min_periods', 5, 'ema', '--decay', 'alpha', .5]},
        # 29. test complex combination of parameters no.2 - EMA
        {'params': ['-mp', 2, 'ema', '--decay', 'com', 5]},
        # 30. Test complex combination of parameters no.1 - SMA
        {'params': ['-mp', 1, 'sma', '--window_type', 'blackmanharris']},
        # 31. Test complex combination of parameters no.2 - SMA
        {'params': ['--min_periods', 1, 'sma',
                    '--no-center', '--window_type', 'triang']},
        # 32. Test complex combination of parameters no.3 - SMA
        {'params': ['--min_periods', 3, 'sma',
                    '--window_width', 5, '--center', '-wt', 'parzen']},
        # 33. Test complex combination of parameters no.1 - SMM
        {'params': ['-mp', 2, 'smm', '--window_width', 5, '--center']},
        # 34. Test complex combination of parameters no.1 - SMM
        {'params': ['--min_periods', 3, 'smm',
                    '--no-center', '--window_width', 15]},
    ]
    tests_edge = [7, 10, 23, 27, 34]

    # Instantiate the runner first
    runner = CliRunner()

    result = runner.invoke(cli.status, [])
    match = re.search(r'([0-9]+@i).*mixed', result.output)
    assert match
    cprof_idx = match.groups(1)[0]

    # Perform the testing
    moving_average_runner_test(runner, correct_tests, tests_edge, 0, cprof_idx)


def kernel_regression_runner_test(runner, tests_set, tests_edge, exit_code, cprof_idx):
    # Set stable parameters at all tests
    kernel_regression_params = [cprof_idx, 'kernel-regression']
    # Set the supported methods at moving average postprocessor
    kernel_regression_modes = {
        0: [],
        1: ['estimator-settings'],
        2: ['method-selection'],
        3: ['user-selection'],
        4: ['kernel-ridge'],
        5: ['kernel-smoothing']
    }
    # Executing the testing
    mode_idx = 0
    for idx, test in enumerate(tests_set):
        run_non_param_test(
            runner, kernel_regression_params + kernel_regression_modes[mode_idx] + test['params'],
            exit_code, test.get('output', 'Successfully postprocessed')
        )
        mode_idx += 1 if idx + 1 == tests_edge[mode_idx] else 0


def test_kernel_regression_incorrect(pcs_full):
    """
    Test various failure scenarios for kernel regression cli.

    Expecting no exceptions, all tests should end with status code 2.
    """
    incorrect_tests = [
        # TEST COMMON OPTIONS OF KERNEL-REGRESSION CLI AND IT COMMANDS
        # 1. Test non-existing argument
        {'params': ['--ajax'], 'output': 'no such option: --ajax'},
        # 2. Test non-existing command
        {'params': ['my-selection'],
            'output': 'No such command "my-selection"'},
        # 3. Test non-existing argument
        {'params': ['-c'], 'output': 'no such option: -c'},
        # 4. Test malformed per-key argument
        {'params': ['--per-keys'], 'output': 'no such option: --per-keys'},
        # 5. Test missing per-key value
        {'params': ['-per'], 'output': '-per option requires an argument'},
        # 6. Test invalid value for per-key argument
        {'params': ['--per-key', 'randomize'],
            'output': 'Invalid value for "--per-key"'},
        # 7. Test malformed of-key argument
        {'params': ['--off-key'], 'output': 'no such option: --off-key'},
        # 8. Test missing of-key value
        {'params': ['-of'], 'output': '-of option requires an argument'},
        # 9. Test invalid value for per-key argument
        {'params': ['-of', 'invalid'],
            'output': 'Invalid value for "--of-key"'},
        # 10. Test malformed estimator-settings command
        {'params': ['estimator-setting'],
            'output': 'No such command "estimator-setting"'},
        # 11. Test malformed user-selection command
        {'params': ['user_selection'],
            'output': 'No such command "user_selection"'},
        # 12. Test malformed method-selection command
        {'params': ['method-selections'],
            'output': 'No such command "method-selections"'},
        # 13. Test malformed kernel-smoothing command
        {'params': ['krnel-smoothing'],
            'output': 'No such command "krnel-smoothing"'},
        # 14. Test malformed kernel-ridge command
        {'params': ['kernel-rigde'],
            'output': 'No such command "kernel-rigde"'},

        # TEST OPTIONS OF ESTIMATOR-SETTINGS MODES IN KERNEL-REGRESSION CLI
        # 15. Test malformed reg-type argument
        {'params': ['--reg-types'], 'output': 'no such option: --reg-types'},
        # 16. Test missing reg-type value
        {'params': ['-rt'], 'output': '-rt option requires an argument'},
        # 17. Test invalid value for reg-type argument
        {'params': ['--reg-type', 'lp'],
            'output': 'Invalid value for "--reg-type"'},
        # 18. Test malformed bandwidth-method argument
        {'params': ['--bandwidht-method'],
            'output': 'no such option: --bandwidht-method'},
        # 19. Test missing bandwidth-value value
        {'params': ['-bw'], 'output': '-bw option requires an argument'},
        # 20. Test invalid value for bandwidth-value argument
        {'params': ['-bw', 'cv-ls'],
            'output': 'Invalid value for "--bandwidth-method"'},
        # 21. Test malformed n-sub argument
        {'params': ['--n-sub-sample'],
            'output': 'no such option: --n-sub-sample'},
        # 22. Test missing n-sub argument
        {'params': ['-nsub'], 'output': '-nsub option requires an argument'},
        # 23. Test invalid value for n-sub argument
        {'params': ['-nsub', 0],
            'output': 'Invalid value for "--n-sub-samples"'},
        # 24. Test malformed n-res argument
        {'params': ['--n-re-sample'],
            'output': 'no such option: --n-re-sample'},
        # 25. Test missing n-sub argument
        {'params': ['-nres'], 'output': '-nres option requires an argument'},
        # 26. Test invalid value for n-sub argument
        {'params': ['--n-re-samples', 0],
            'output': 'Invalid value for "--n-re-samples"'},
        # 27. Test malformed efficient argument
        {'params': ['--eficient'], 'output': 'no such option: --eficient'},
        # 28. Test malformed no-uniformly argument
        {'params': ['--uniformlys'], 'output': 'no such option: --uniformlys'},
        # 29. Test value for efficient argument
        {'params': ['--efficient', 'True'],
            'output': 'Got unexpected extra argument (True)'},
        # 30. Test value for uniformly argument
        {'params': ['--uniformly', 'False'],
            'output': 'Got unexpected extra argument (False)'},
        # 31. Test malformed randomize argument
        {'params': ['--randomized'], 'output': 'no such option: --randomized'},
        # 32. Test malformed no-randomize argument
        {'params': ['--no-randomized'],
            'output': 'no such option: --no-randomized'},
        # 33. Test value for randomize argument
        {'params': ['--randomize', 'False'],
            'output': 'Got unexpected extra argument (False)'},
        # 34. Test value for no-randomize argument
        {'params': ['--no-randomize', 'True'],
            'output': 'Got unexpected extra argument (True)'},
        # 35. Test malformed return-median argument
        {'params': ['--returns-median'],
            'output': 'no such option: --returns-median'},
        # 36. Test malformed return-mean argument
        {'params': ['--returns-mean'],
            'output': 'no such option: --returns-mean'},
        # 37. Test value for return-median argument
        {'params': ['--return-median', 'True'],
            'output': 'Got unexpected extra argument (True)'},
        # 38. Test value for return-mean argument
        {'params': ['--return-mean', 'False'],
            'output': 'Got unexpected extra argument (False)'},

        # TEST OPTIONS OF METHOD-SELECTION MODES IN KERNEL-REGRESSION CLI
        # 39. Test malformed reg-type argument
        {'params': ['--reg-types'], 'output': 'no such option: --reg-types'},
        # 40. Test missing reg-type value
        {'params': ['-rt'], 'output': '-rt option requires an argument'},
        # 41. Test invalid value for reg-type argument
        {'params': ['--reg-type', 'lb'],
            'output': 'Invalid value for "--reg-type"'},
        # 42. Test malformed bandwidth-method argument
        {'params': ['--bandwidth-methods'],
            'output': 'no such option: --bandwidth-methods'},
        # 43. Test missing bandwidth-method value
        {'params': ['-bm'], 'output': '-bm option requires an argument'},
        # 44. Test invalid value for bandwidth-method argument
        {'params': ['-bm', 'goldman'],
            'output': 'Invalid value for "--bandwidth-method"'},

        # TEST OPTIONS OF USER-SELECTION MODES IN KERNEL-REGRESSION CLI
        # 45. Test malformed reg-type argument
        {'params': ['--reg-types'], 'output': 'no such option: --reg-types'},
        # 46. Test missing reg-type value
        {'params': ['-rt'], 'output': '-rt option requires an argument'},
        # 47. Test invalid value for reg-type argument
        {'params': ['--reg-type', 'pp'],
            'output': 'Invalid value for "--reg-type"'},
        # 48. Test malformed bandwidth-value argument
        {'params': ['--bandwidth-values'],
            'output': 'no such option: --bandwidth-values'},
        # 49. Test missing bandwidth-value value
        {'params': ['-bv'], 'output': '-bv option requires an argument'},
        # 50. Test invalid value for bandwidth-value argument
        {'params': ['--bandwidth-value', -2],
            'output': 'Invalid value for "--bandwidth-value"'},

        # TEST OPTIONS OF KERNEL-RIDGE MODES IN KERNEL-REGRESSION CLI
        # 51. Test malformed gamma-range argument
        {'params': ['--gama-range'], 'output': 'no such option: --gama-range'},
        # 52. Test missing gamma-range value
        {'params': ['-gr'], 'output': '-gr option requires 2 arguments'},
        # 53. Test wrong count of value gamma-range argument
        {'params': ['--gamma-range', 2],
            'output': '--gamma-range option requires 2 arguments'},
        # 54. Test wrong type of values gamma-range argument
        {'params': ['-gr', 'A', 'A'],
            'output': 'Invalid value for "--gamma-range"'},
        # 55. Test invalid values gamma-range argument
        {'params': ['-gr', 2, 2],
            'output': 'Invalid values: 1.value must be < then the 2.value'},
        # 56. Test malformed gamma-step argument
        {'params': ['--gamma-steps'],
            'output': 'no such option: --gamma-steps'},
        # 57. Test missing gamma-step value
        {'params': ['-gs'], 'output': '-gs option requires an argument'},
        # 58. Test invalid value gamma-step argument no.1
        {'params': ['--gamma-step', 0],
            'output': 'Invalid value for "--gamma-step"'},
        # 59. Test invalid value gamma-step argument no.2
<<<<<<< HEAD
        {'params': ['--gamma-step', 10],
            'output': 'Invalid values: step must be < then the length of the range'},
=======
        {
            'params': ['--gamma-step', 10],
            'output': 'Invalid values: step must be < then the length of the range'
        },
>>>>>>> 46b86b64

        # TEST OPTIONS OF KERNEL-SMOOTHING MODES IN KERNEL-REGRESSION CLI
        # 60. Test malformed kernel-type argument
        {'params': ['--kernel-typse'],
            'output': 'no such option: --kernel-typse'},
        # 61. Test missing kernel-type value
        {'params': ['-kt'], 'output': '-kt option requires an argument'},
        # 62. Test invalid value of kernel-type argument
<<<<<<< HEAD
        {'params': ['--kernel-type', 'epanechnikov5'],
            'output': 'Invalid value for "--kernel-type"'},
=======
        {
            'params': ['--kernel-type', 'epanechnikov5'],
            'output': 'Invalid value for "--kernel-type"'
        },
>>>>>>> 46b86b64
        # 63. Test malformed smoothing-method argument
        {'params': ['--smothing-method'],
            'output': 'no such option: --smothing-method'},
        # 64. Test missing smoothing-method value
        {'params': ['-sm'], 'output': '-sm option requires an argument'},
        # 65. Test invalid value of smoothing method argument
        {'params': ['-sm', 'local-constant'],
            'output': 'Invalid value for "--smoothing-method"'},
        # 66. Test malformed bandwidth-value argument
        {'params': ['--bandwith-value'],
            'output': 'no such option: --bandwith-value'},
        # 67. Test missing bandwidth-value value
        {'params': ['-bv'], 'output': '-bv option requires an argument'},
        # 68. Test invalid value for bandwidth-value argument
        {'params': ['-bv', -100],
            'output': 'Invalid value for "--bandwidth-value"'},
        # 69. Test malformed bandwidth-method argument
        {'params': ['--bandwidht-method'],
            'output': 'no such option: --bandwidht-method'},
        # 70. Test missing bandwidth-method value
        {'params': ['-bm'], 'output': '-bm option requires an argument'},
        # 71. Test invalid value for bandwidth-method argument
<<<<<<< HEAD
        {'params': ['--bandwidth-method', 'sccot'],
            'output': 'Invalid value for "--bandwidth-method"'},
=======
        {
            'params': ['--bandwidth-method', 'sccot'],
            'output': 'Invalid value for "--bandwidth-method"'
        },
>>>>>>> 46b86b64
        # 72. Test malformed polynomial-order argument
        {'params': ['--polynomila-order'],
            'output': 'no such option: --polynomila-order'},
        # 73. Test missing value for polynomial-order argument
        {'params': ['-q'], 'output': '-q option requires an argument'},
        # 74. Test invalid value for polynomial-order argument
        {'params': ['-q', 0],
            'output': 'Invalid value for "--polynomial-order"'},
    ]
    tests_edge = [14, 38, 44, 50, 59, 74]

    # Instantiate the runner first
    runner = CliRunner()

    result = runner.invoke(cli.status, [])
    match = re.search(r'([0-9]+@i).*mixed', result.output)
    assert match
    cprof_idx = match.groups(1)[0]

    # Perform the testing
    kernel_regression_runner_test(
        runner, incorrect_tests, tests_edge, 2, cprof_idx)


def test_kernel_regression_correct(pcs_full):
    """
    Test correct usages of the kernel regression cli.

    Expecting no exceptions and errors, all tests should end with status code 0.
    """
    np.warnings.filterwarnings('ignore')

    correct_tests = [
        # TEST KERNEL-REGRESSION COMMON OPTIONS
        # 1. Test the help printout first
        {'params': ['--help'], 'output': 'Usage'},
        # 2. Test default command
        {'params': []},
        # 3. Test the value of per_key parameter
        {'params': ['-per', 'amount']},
        # 4. Test the value of of_key parameter
        {'params': ['--of-key', 'structure-unit-size']},
        # 5. Test the whole set of options (per-key, of-key)
        {'params': ['-of', 'structure-unit-size', '--per-key', 'amount']},

        # TEST ESTIMATOR SETTINGS OPTIONS
        # 6. Test the help printout first
        {'params': ['--help'], 'output': 'Usage'},
        # 7. Test the default values of whole set of options
        {'params': []},
        # 8. Test the `ll` as value for reg-type parameter
        {'params': ['--reg-type', 'll']},
        # 9. Test the `lc` as value for reg-type parameter
        {'params': ['-rt', 'lc']},
        # 10. Test the `cv_ls as value for bandwidth-method argument
        {'params': ['-bw', 'cv_ls']},
        # 11. Test the `aic` as value for bandwidth-method argument
        {'params': ['--bandwidth-method', 'aic']},
        # 12. Test the valid value for n-sub argument
        {'params': ['--n-sub-samples', 20]},
        # 13. Test the valid value for n-res argument
        {'params': ['--n-re-samples', 10]},
        # 14. Test the efficient argument - ON
        {'params': ['--efficient']},
        # 15. Test the uniformly argument - OFF
        {'params': ['--uniformly']},
        # 16. Test the randomize argument - ON
        {'params': ['--randomize']},
        # 17. Test the no-randomize argument - OFF
        {'params': ['--no-randomize']},
        # 18. Test the return-mean argument
        {'params': ['--return-mean']},
        # 19. Test the return-median argument
        {'params': ['--return-median']},
        # 20. Test the complex combinations of options - no.1
        {'params': ['-rt', 'lc', '--return-median',
                    '--randomize', '--n-re-samples', 5]},
        # 21. Test the complex combinations of options - no.2
        {'params': ['-bw', 'aic', '-nres', 10, '-nsub',
                    50, '--randomize', '--efficient']},
        # 22. Test the complex combinations of options - no.3
        {
            'params': [
                '--reg-type', 'll', '--bandwidth-method', 'cv_ls',
                '--efficient', '--randomize', '--n-sub-samples', 20
            ]
        },

        # TEST METHOD-SELECTION OPTIONS
        # 23. Test the help printout first
        {'params': ['--help'], 'output': 'Usage'},
        # 24. Test the default values of whole set of options
        {'params': []},
        # 25. Test `ll` as value for reg-type argument
        {'params': ['-rt', 'll']},
        # 26. Test `lc` a value for reg-type argument
        {'params': ['--reg-type', 'lc']},
        # 27. Test `scott` method as value for bandwidth-method argument
        {'params': ['--bandwidth-method', 'scott']},
        # 28. Test `silverman` method as value for bandwidth-method argument
        {'params': ['-bm', 'silverman']},
        # 29. Test complex combination of options - no.1
        {'params': ['--reg-type', 'll', '--bandwidth-method', 'scott']},
        # 30. Test complex combination of options - no.2
        {'params': ['-rt', 'lc', '-bm', 'silverman']},

        # TEST USER-SELECTION OPTIONS
        # 31. Test the help printout first
        {'params': ['--help'], 'output': 'Usage'},
        # 32. Test valid value for bandwidth-value argument
        {'params': ['--bandwidth-value', .7582]},
        # 33. Test complex combination of options - no.1
        {'params': ['--reg-type', 'lc', '-bv', 2]},
        # 34. Test complex combination of option - no.2
        {'params': ['--bandwidth-value', 3e-2, '-rt', 'll']},

        # TEST KERNEL-RIDGE OPTIONS
        # 35. Test the help printout first
        {'params': ['--help'], 'output': 'Usage'},
        # 36. Test the default values of whole set of options
        {'params': []},
        # 37. Test valid range values for gamma-range argument
        {'params': ['--gamma-range', 1e-5, 1e-1]},
        # 38. Test valid value for gamma-step argument
        {'params': ['--gamma-step', 3e-2]},
        # 39. Test complex combination of options - no.1
        {'params': ['--gamma-range', 1e-4, 1e-2, '--gamma-step', 1e-5]},
        # 40. Test complex combination of options - no.2
        {'params': ['-gs', 1e-2, '--gamma-range', 1e-4, 1e-1]},

        # TEST KERNEL-SMOOTHING OPTIONS
        # 41. Test the help printout first
        {'params': ['--help'], 'output': 'Usage'},
        # 42. Test the default values of whole set of options
        {'params': []},
        # 43. Test `normal` kernel for kernel-type argument
        {'params': ['--kernel-type', 'normal']},
        # 44. Test `normal4` kernel for kernel-type argument
        {'params': ['--kernel-type', 'normal4']},
        # 45. Test `tricube` kernel for kernel-type argument
        {'params': ['-kt', 'tricube']},
        # 46. Test `epanechnikov` kernel for kernel-type argument
        {'params': ['-kt', 'epanechnikov']},
        # 47. Test `epanechnikov4` kernel for kernel-type argument
        {'params': ['--kernel-type', 'epanechnikov']},
        # 48. Test `local-polynomial` method for smoothing-method argument
        {'params': ['--smoothing-method', 'local-polynomial']},
        # 49. Test `local-linear` method for smoothing-method argument
        {'params': ['--smoothing-method', 'local-linear']},
        # 50. Test `spatial-average` method for smoothing-method argument
        {'params': ['-sm', 'spatial-average']},
        # 51. Test `scott` method as value for bandwidth-method argument
        {'params': ['-bm', 'scott']},
        # 52. Test `silverman` method as value for bandwidth-method argument
        {'params': ['--bandwidth-method', 'silverman']},
        # 53. Test valid value for bandwidth-value argument
        {'params': ['-bv', .7582]},
        # 54. Test valid value for polynomial-order argument
        {'params': ['--smoothing-method',
                    'local-polynomial', '--polynomial-order', 5]},
        # 55. Test complex combination of options - no.1
<<<<<<< HEAD
        {'params': ['--kernel-type', 'epanechnikov',
                    '--smoothing-method', 'local-linear', '-bm', 'silverman']},
=======
        {
            'params': [
                '--kernel-type', 'epanechnikov', '--smoothing-method',
                'local-linear', '-bm', 'silverman'
            ]
        },
>>>>>>> 46b86b64
        # 56. Test complex combination of options - no.2
        {'params': ['-kt', 'normal', '-sm', 'local-polynomial',
                    '--polynomial-order', 8, '-bv', 1]},
        # 57. Test complex combination of options - no.3
        {'params': ['--kernel-type', 'normal', '-sm',
                    'local-linear', '--bandwidth-value', .5]},
        # 58. Test complex combination of options - no.5
<<<<<<< HEAD
        {'params': ['--kernel-type', 'normal', '-sm',
                    'local-polynomial', '--bandwidth-value', 1e-10]},
        # 59. Test complex combination of options - no.4
        {'params': ['--smoothing-method', 'spatial-average',
                    '--bandwidth-method', 'scott', '--kernel-type', 'tricube']}
=======
        {
            'params': [
                '--kernel-type', 'normal', '-sm', 'local-polynomial', '--bandwidth-value', 1e-10
            ]
        },
        # 59. Test complex combination of options - no.4
        {
            'params': [
                '--smoothing-method', 'spatial-average', '--bandwidth-method',
                'scott', '--kernel-type', 'tricube'
            ]
        }
>>>>>>> 46b86b64
    ]
    tests_edge = [5, 22, 30, 34, 40, 59]

    # Instantiate the runner first
    runner = CliRunner()
    pool_path = os.path.join(os.path.split(__file__)[0], 'postprocess_profiles')
    profile = os.path.join(pool_path, 'kernel_datapoints.perf')

    # Perform the testing
<<<<<<< HEAD
    kernel_regression_runner_test(
        runner, correct_tests, tests_edge, 0, cprof_idx)
=======
    kernel_regression_runner_test(runner, correct_tests, tests_edge, 0, profile)
>>>>>>> 46b86b64


def test_reg_analysis_incorrect(pcs_full):
    """Test various failure scenarios for regression analysis cli.

    Expecting no exceptions, all tests should end with status code 2.
    """
    # TODO: Cycle and dictionary reduction?

    # Instantiate the runner fist
    runner = CliRunner()

    # Test the lack of arguments
    result = runner.invoke(cli.postprocessby, ['1@i', 'regression-analysis'])
    assert result.exit_code == 2
    assert 'Usage' in result.output

    # Test non-existing argument
    result = runner.invoke(cli.postprocessby, [
                           '1@i', 'regression-analysis', '-f'])
    assert result.exit_code == 2
    assert 'no such option: -f' in result.output

    # Test malformed method argument
    result = runner.invoke(cli.postprocessby, [
                           '1@i', 'regression-analysis', '--metod', 'full'])
    assert result.exit_code == 2
    assert 'no such option: --metod' in result.output

    # Test missing method value
    result = runner.invoke(cli.postprocessby, [
                           '1@i', 'regression-analysis', '-m'])
    assert result.exit_code == 2
    assert '-m option requires an argument' in result.output

    # Test invalid method name
    result = runner.invoke(cli.postprocessby, [
                           '1@i', 'regression-analysis', '--method', 'extra'])
    assert result.exit_code == 2
    assert 'Invalid value for "--method"' in result.output

    # Test malformed model argument
    result = runner.invoke(cli.postprocessby, ['1@i', 'regression-analysis', '--method', 'full',
                                               '--regresion_models'])
    assert result.exit_code == 2
    assert 'no such option: --regresion_models' in result.output

    # Test missing model value
    result = runner.invoke(cli.postprocessby, ['1@i', 'regression-analysis', '--method', 'full',
                                               '-r'])
    assert result.exit_code == 2
    assert '-r option requires an argument' in result.output

    # Test invalid model name
    result = runner.invoke(cli.postprocessby, ['1@i', 'regression-analysis', '-m', 'full', '-r',
                                               'ultimastic'])
    assert result.exit_code == 2
    assert 'Invalid value for "--regression_models"' in result.output

    # Test multiple models specification with one invalid value
    result = runner.invoke(cli.postprocessby, ['1@i', 'regression-analysis', '-m', 'full',
                                               '-r', 'linear', '-r', 'fail'])
    assert result.exit_code == 2
    assert 'Invalid value for "--regression_models"' in result.output

    # Test malformed steps argument
    result = runner.invoke(cli.postprocessby, ['1@i', 'regression-analysis', '-m', 'full',
                                               '-r', 'all', '--seps'])
    assert result.exit_code == 2
    assert ' no such option: --seps' in result.output

    # Test missing steps value
    result = runner.invoke(cli.postprocessby, ['1@i', 'regression-analysis', '-m', 'full',
                                               '-r', 'all', '-s'])
    assert result.exit_code == 2
    assert '-s option requires an argument' in result.output

    # Test invalid steps type
    result = runner.invoke(cli.postprocessby, ['1@i', 'regression-analysis', '-m', 'full', '-r',
                                               'all', '-s', '0.5'])
    assert result.exit_code == 2
    assert '0.5 is not a valid integer' in result.output

    # Test multiple method specification resulting in extra argument
    result = runner.invoke(cli.postprocessby, ['1@i', 'regression-analysis', '-dp', 'snapshots',
                                               '-m', 'full', 'iterative'])
    assert result.exit_code == 2
    assert 'Got unexpected extra argument (iterative)' in result.output


def test_reg_analysis_correct(pcs_full):
    """Test correct usages of the regression analysis cli.

    Expecting no exceptions and errors, all tests should end with status code 0.
    """
    # TODO: Cycle and dictionary reduction?

    # Instantiate the runner first
    runner = CliRunner()

    result = runner.invoke(cli.status, [])
    match = re.search(r"([0-9]+@i).*mixed", result.output)
    assert match
    cprof_idx = match.groups(1)[0]

    # Test the help printout first
    result = runner.invoke(cli.postprocessby, [
                           cprof_idx, 'regression-analysis', '--help'])
    assert result.exit_code == 0
    assert 'Usage' in result.output

    # Test multiple method specifications -> the last one is chosen
    result = runner.invoke(cli.postprocessby, [cprof_idx, 'regression-analysis', '-m', 'full',
                                               '-m', 'iterative'])
    assert result.exit_code == 0
    assert 'Successfully postprocessed' in result.output

    # Test the full computation method with all models set as a default value
    result = runner.invoke(cli.postprocessby, [
                           cprof_idx, 'regression-analysis', '-m', 'full'])
    assert result.exit_code == 0
    assert 'Successfully postprocessed' in result.output

    # Test the iterative method with all models
    result = runner.invoke(cli.postprocessby, [
                           cprof_idx, 'regression-analysis', '-m', 'iterative'])
    assert result.exit_code == 0
    assert 'Successfully postprocessed' in result.output

    # Test the interval method with all models
    result = runner.invoke(cli.postprocessby, [
                           cprof_idx, 'regression-analysis', '-m', 'interval'])
    assert result.exit_code == 0
    assert 'Successfully postprocessed' in result.output

    # Test the initial guess method with all models
    result = runner.invoke(cli.postprocessby, [cprof_idx, 'regression-analysis',
                                               '-m', 'initial_guess'])
    assert result.exit_code == 0
    assert 'Successfully postprocessed' in result.output

    # Test the bisection method with all models
    result = runner.invoke(cli.postprocessby, [
                           cprof_idx, 'regression-analysis', '-m', 'bisection'])
    assert result.exit_code == 0
    assert 'Successfully postprocessed' in result.output

    # Test explicit models specification on full computation
    result = runner.invoke(cli.postprocessby, [cprof_idx, 'regression-analysis', '-m', 'full',
                                               '-r', 'all'])
    assert result.exit_code == 0
    assert 'Successfully postprocessed' in result.output

    # Test explicit models specification for multiple models
    result = runner.invoke(cli.postprocessby, [cprof_idx, 'regression-analysis', '-m', 'full',
                                               '-r', 'linear', '-r', 'logarithmic', '-r',
                                               'exponential'])
    assert result.exit_code == 0
    assert 'Successfully postprocessed' in result.output

    # Test explicit models specification for all models
    result = runner.invoke(cli.postprocessby, [cprof_idx, 'regression-analysis', '-m', 'full',
                                               '-r', 'linear', '-r', 'logarithmic', '-r', 'power',
                                               '-r', 'exponential'])
    assert result.exit_code == 0
    assert 'Successfully postprocessed' in result.output

    # Test explicit models specification for all models values (also with 'all' value)
    result = runner.invoke(cli.postprocessby, [cprof_idx, 'regression-analysis', '-m', 'full',
                                               '-r', 'linear', '-r', 'logarithmic', '-r', 'power',
                                               '-r', 'exponential', '-r', 'all'])
    assert result.exit_code == 0
    assert 'Successfully postprocessed' in result.output

    # Test steps specification for full computation which has no effect
    result = runner.invoke(cli.postprocessby, [cprof_idx, 'regression-analysis', '-m', 'full',
                                               '-r', 'all', '-s', '100'])
    assert result.exit_code == 0
    assert 'Successfully postprocessed' in result.output

    # Test reasonable steps value for iterative method
    result = runner.invoke(cli.postprocessby, [cprof_idx, 'regression-analysis', '-m', 'iterative',
                                               '-r', 'all', '-s', '4'])
    assert result.exit_code == 0
    assert result.output.count('Too few points') == 5
    assert 'Successfully postprocessed' in result.output

    # Test too many steps output
    result = runner.invoke(cli.postprocessby, [cprof_idx, 'regression-analysis', '-m', 'iterative',
                                               '-r', 'all', '-s', '1000'])
    assert result.exit_code == 0
    assert result.output.count('Too few points') == 7
    assert 'Successfully postprocessed' in result.output

    # Test steps value clamping with iterative method
    result = runner.invoke(cli.postprocessby, [cprof_idx, 'regression-analysis', '-m', 'iterative',
                                               '-r', 'all', '-s', '-1'])
    assert result.exit_code == 0
    assert 'Successfully postprocessed' in result.output

    # Test different arguments positions
    result = runner.invoke(cli.postprocessby, [cprof_idx, 'regression-analysis', '-s', '2',
                                               '-r', 'all', '-m', 'full'])
    assert result.exit_code == 0
    assert 'Successfully postprocessed' in result.output


def test_status_correct(pcs_full):
    """Test running perun status in perun directory, without any problems.

    Expecting no exceptions, zero status.
    """
    # Try running status without anything
    runner = CliRunner()
    result = runner.invoke(cli.status, [])
    assert result.exit_code == 0
    assert "On major version" in result.output

    short_result = runner.invoke(cli.status, ['--short'])
    assert short_result.exit_code == 0
    assert len(short_result.output.split("\n")) == 6
    assert config.lookup_key_recursively('format.sort_profiles_by') == 'time'

    # Try that the sort order changed
    short_result = runner.invoke(
        cli.status, ['--short', '--sort-by', 'source'])
    assert short_result.exit_code == 0
    assert pcs_full.local_config().get('format.sort_profiles_by') == 'source'

    # The sort order is kept the same
    short_result = runner.invoke(cli.status, ['--short'])
    assert short_result.exit_code == 0
    assert pcs_full.local_config().get('format.sort_profiles_by') == 'source'


@pytest.mark.usefixtures('cleandir')
def test_init_correct():
    """Test running init from cli, without any problems

    Expecting no exceptions, no errors, zero status.
    """
    runner = CliRunner()
    dst = str(os.getcwd())
    result = runner.invoke(cli.init, [dst, '--vcs-type=git'])
    assert result.exit_code == 0


@pytest.mark.usefixtures('cleandir')
def test_init_correct_with_edit(monkeypatch):
    """Test running init from cli, without any problems

    Expecting no exceptions, no errors, zero status.
    """
    runner = CliRunner()
    dst = str(os.getcwd())

    def donothing(*_):
        pass

    monkeypatch.setattr('perun.utils.run_external_command', donothing)
    result = runner.invoke(cli.init, [dst, '--vcs-type=git', '--configure'])
    assert result.exit_code == 0


@pytest.mark.usefixtures('cleandir')
def test_init_correct_with_incorrect_edit(monkeypatch):
    """Test running init from cli, without any problems

    Expecting no exceptions, no errors, zero status.
    """
    runner = CliRunner()
    dst = str(os.getcwd())

    def raiseexc(*_):
        raise exceptions.ExternalEditorErrorException("", "")

    monkeypatch.setattr('perun.utils.run_external_command', raiseexc)
    result = runner.invoke(cli.init, [dst, '--vcs-type=git', '--configure'])
    assert result.exit_code == 1
    monkeypatch.undo()

    for stuff in os.listdir(dst):
        shutil.rmtree(stuff)

    def raiseexc(*_):
        raise PermissionError('')

    monkeypatch.setattr('perun.logic.config.write_config_to', raiseexc)
    result = runner.invoke(cli.init, [dst, '--vcs-type=git'])
    assert result.exit_code == 1
    monkeypatch.undo()

    for stuff in os.listdir(dst):
        shutil.rmtree(stuff)

    def raiseexc(*_):
        raise exceptions.UnsupportedModuleFunctionException('git', 'shit')

    monkeypatch.setattr('perun.vcs.git._init', raiseexc)
    result = runner.invoke(cli.init, [dst, '--vcs-type=git'])
    assert result.exit_code == 1


@pytest.mark.usefixtures('cleandir')
def test_init_correct_with_params():
    """Test running init from cli with parameters for git, without any problems

    Expecting no exceptions, no errors, zero status.
    """
    runner = CliRunner()
    dst = str(os.getcwd())
    result = runner.invoke(
        cli.init, [dst, '--vcs-type=git', '--vcs-flag', 'bare'])
    assert result.exit_code == 0
    assert 'config' in os.listdir(os.getcwd())
    with open(os.path.join(os.getcwd(), 'config'), 'r') as config_file:
        assert "bare = true" in "".join(config_file.readlines())


@pytest.mark.usefixtures('cleandir')
def test_init_correct_with_params_and_flags(helpers):
    """Test running init from cli with parameters and flags for git, without any problems

    Expecting no exceptions, no errors, zero status.
    """
    runner = CliRunner()
    dst = str(os.getcwd())
    result = runner.invoke(cli.init, [dst, '--vcs-type=git', '--vcs-flag', 'quiet',
                                      '--vcs-param', 'separate-git-dir', 'sepdir'])
    assert result.exit_code == 0
    assert 'sepdir' in os.listdir(os.getcwd())
    initialized_dir = os.path.join(os.getcwd(), 'sepdir')
    dir_content = os.listdir(initialized_dir)

    # Should be enough for sanity check
    assert 'HEAD' in dir_content
    assert 'refs' in dir_content
    assert 'branches' in dir_content


def test_add_correct(helpers, pcs_full, valid_profile_pool):
    """Test running add from cli, without any problems

    Expecting no exceptions, no errors, zero status.
    """
    runner = CliRunner()
    added_profile = helpers.prepare_profile(
        pcs_full.get_job_directory(), valid_profile_pool[0],
        vcs.get_minor_head()
    )
    result = runner.invoke(
        cli.add, ['--keep-profile', '{}'.format(added_profile)])
    assert result.exit_code == 0
    assert os.path.exists(added_profile)


@pytest.mark.usefixtures('cleandir')
def test_cli_outside_pcs(helpers, valid_profile_pool):
    """Test running add from cli, with problems"""
    # Calling add outside of the perun repo
    runner = CliRunner()
    dst_dir = os.getcwd()
    added_profile = helpers.prepare_profile(dst_dir, valid_profile_pool[0], "")
    result = runner.invoke(
        cli.add, ['--keep-profile', '{}'.format(added_profile)])
    assert result.exit_code == 1

    result = runner.invoke(cli.remove, ['{}'.format(added_profile)])
    assert result.exit_code == 1

    result = runner.invoke(cli.log, [])
    assert result.exit_code == 1

    result = runner.invoke(cli.status, [])
    assert result.exit_code == 1


def test_rm_correct(helpers, pcs_full, stored_profile_pool):
    """Test running rm from cli, without any problems

    Expecting no exceptions, no errors, zero status
    """
    runner = CliRunner()
    deleted_profile = os.path.split(stored_profile_pool[1])[-1]
    result = runner.invoke(cli.remove, ['{}'.format(deleted_profile)])
    assert result.exit_code == 0


def test_log_correct(pcs_full):
    """Test running log from cli, without any problems

    Expecting no exceptions, no errors, zero status
    """
    runner = CliRunner()
    result = runner.invoke(cli.log, [])
    assert result.exit_code == 0

    short_result = runner.invoke(cli.log, ['--short'])
    assert short_result.exit_code == 0
    assert len(result.output.split('\n')) > len(
        short_result.output.split('\n'))


def test_collect_correct(pcs_full):
    """Test running collector from cli, without any problems

    Expecting no exceptions, no errors, zero status
    """
    runner = CliRunner()
    result = runner.invoke(cli.collect, ['-c echo', '-w hello', 'time'])
    assert result.exit_code == 0


def test_show_help(pcs_full):
    """Test running show to see if there are registered modules for showing

    Expecting no error and help outputed, where the currently supported modules will be shown
    """
    runner = CliRunner()
    result = runner.invoke(cli.show, ['--help'])
    assert result.exit_code == 0
    assert 'heapmap' in result.output
    assert 'raw' in result.output


def test_add_massaged_head(helpers, pcs_full, valid_profile_pool):
    """Test running add with tags instead of profile

    Expecting no errors and profile added as it should, or errors for incorrect revs
    """
    git_repo = git.Repo(os.path.split(pcs_full.get_path())[0])
    head = str(git_repo.head.commit)
    helpers.populate_repo_with_untracked_profiles(
        pcs_full.get_path(), valid_profile_pool)
    first_tagged = os.path.relpath(
        helpers.prepare_profile(
            pcs_full.get_job_directory(), valid_profile_pool[0], head
        )
    )

    runner = CliRunner()
    result = runner.invoke(cli.add, ['0@p', '--minor=HEAD'])
    assert result.exit_code == 0
    assert "'{}' successfully registered".format(first_tagged) in result.output

    runner = CliRunner()
    result = runner.invoke(cli.add, ['0@p', r"--minor=HEAD^{d"])
    assert result.exit_code == 2
    assert "Missing closing brace"

    runner = CliRunner()
    result = runner.invoke(cli.add, ['0@p', r"--minor=HEAD^}"])
    assert result.exit_code == 2

    runner = CliRunner()
    result = runner.invoke(cli.add, ['0@p', '--minor=tag2'])
    assert result.exit_code == 2
    assert "Ref 'tag2' did not resolve to object"


def test_add_tag(monkeypatch, helpers, pcs_full, valid_profile_pool):
    """Test running add with tags instead of profile

    Expecting no errors and profile added as it should
    """
    git_repo = git.Repo(os.path.split(pcs_full.get_path())[0])
    head = str(git_repo.head.commit)
    parent = str(git_repo.head.commit.parents[0])
    helpers.populate_repo_with_untracked_profiles(
        pcs_full.get_path(), valid_profile_pool)
    first_sha = os.path.relpath(helpers.prepare_profile(
        pcs_full.get_job_directory(), valid_profile_pool[0], head)
    )
    second_sha = os.path.relpath(helpers.prepare_profile(
        pcs_full.get_job_directory(), valid_profile_pool[1], parent)
    )

    runner = CliRunner()
    result = runner.invoke(cli.add, ['0@p'])
    assert result.exit_code == 0
    assert "'{}' successfully registered".format(first_sha) in result.output

    runner = CliRunner()
    result = runner.invoke(cli.add, ['0@p'])
    assert result.exit_code == 1
    assert "originates from minor version '{}'".format(parent) in result.output

    # Check that force work as intented
    monkeypatch.setattr('click.confirm', lambda _: True)
    runner = CliRunner()
    result = runner.invoke(cli.add, ['--force', '0@p'])
    assert result.exit_code == 0
    assert "'{}' successfully registered".format(second_sha) in result.output

    result = runner.invoke(cli.add, ['10@p'])
    assert result.exit_code == 2
    assert '0@p' in result.output


def test_add_tag_range(helpers, pcs_full, valid_profile_pool):
    """Test running add with tags instead of profile

    Expecting no errors and profile added as it should
    """
    git_repo = git.Repo(os.path.split(pcs_full.get_path())[0])
    head = str(git_repo.head.commit)
    helpers.populate_repo_with_untracked_profiles(
        pcs_full.get_path(), valid_profile_pool)
    os.path.relpath(helpers.prepare_profile(
        pcs_full.get_job_directory(), valid_profile_pool[0], head)
    )
    os.path.relpath(helpers.prepare_profile(
        pcs_full.get_job_directory(), valid_profile_pool[1], head)
    )

    runner = CliRunner()
    result = runner.invoke(cli.add, ['10@p-0@p'])
    assert result.exit_code == 0
    assert 'successfully registered 0 profiles in index'

    result = runner.invoke(cli.add, ['0@p-10@p'])
    print(result.output)
    assert result.exit_code == 0
    assert 'successfully registered 2 profiles in index'

    # Nothing should remain!
    result = runner.invoke(cli.status, [])
    assert "no untracked" in result.output


def test_remove_tag(pcs_full):
    """Test running remove with tags instead of profile

    Expecting no errors and profile removed as it should
    """
    runner = CliRunner()
    result = runner.invoke(cli.remove, ['0@i'])
    assert result.exit_code == 0
    assert "removed" in result.output


def test_remove_tag_range(helpers, pcs_full):
    """Test running remove with range of tags instead of profile

    Expecting no errors and profile removed as it should
    """
    runner = CliRunner()
    result = runner.invoke(cli.remove, ['10@i-0@i'])
    assert result.exit_code == 0
    assert "removed 0 from index" in result.output

    result = runner.invoke(cli.remove, ['0@i-10@i'])
    assert result.exit_code == 0
    assert "removed 2 from index" in result.output

    # Nothing should remain!
    result = runner.invoke(cli.status, [])
    assert "no tracked" in result.output
    assert result.exit_code == 0


def test_postprocess_tag(helpers, pcs_full, valid_profile_pool):
    """Test running postprocessby with various valid and invalid tags

    Expecting no errors (or caught errors), everything postprocessed as it should be
    """
    helpers.populate_repo_with_untracked_profiles(
        pcs_full.get_path(), valid_profile_pool)
    pending_dir = os.path.join(pcs_full.get_path(), 'jobs')
    assert len(list(filter(helpers.index_filter, os.listdir(pending_dir)))) == 2

    runner = CliRunner()
    result = runner.invoke(cli.postprocessby, ['0@p', 'normalizer'])
    assert result.exit_code == 0
    assert len(list(filter(helpers.index_filter, os.listdir(pending_dir)))) == 3

    # Try incorrect tag -> expect failure and return code 2 (click error)
    result = runner.invoke(cli.postprocessby, ['666@p', 'normalizer'])
    assert result.exit_code == 2
    assert len(list(filter(helpers.index_filter, os.listdir(pending_dir)))) == 3

    # Try correct index tag
    result = runner.invoke(cli.postprocessby, ['1@i', 'normalizer'])
    assert result.exit_code == 0
    assert len(list(filter(helpers.index_filter, os.listdir(pending_dir)))) == 4

    # Try incorrect index tag -> expect failure and return code 2 (click error)
    result = runner.invoke(cli.postprocessby, ['1337@i', 'normalizer'])
    assert result.exit_code == 2
    assert len(list(filter(helpers.index_filter, os.listdir(pending_dir)))) == 4

    # Try absolute postprocessing
    first_in_jobs = list(
        filter(helpers.index_filter, os.listdir(pending_dir)))[0]
    absolute_first_in_jobs = os.path.join(pending_dir, first_in_jobs)
    result = runner.invoke(cli.postprocessby, [
                           absolute_first_in_jobs, 'normalizer'])
    assert result.exit_code == 0

    # Try lookup postprocessing
    result = runner.invoke(cli.postprocessby, [first_in_jobs, 'normalizer'])
    assert result.exit_code == 0


def test_show_tag(helpers, pcs_full, valid_profile_pool, monkeypatch):
    """Test running show with several valid and invalid tags

    Expecting no errors (or caught errors), everythig shown as it should be
    """
    helpers.populate_repo_with_untracked_profiles(
        pcs_full.get_path(), valid_profile_pool)
    pending_dir = os.path.join(pcs_full.get_path(), 'jobs')

    runner = CliRunner()
    result = runner.invoke(cli.show, ['0@p', 'raw'])
    assert result.exit_code == 0

    # Try incorrect tag -> expect failure and return code 2 (click error)
    result = runner.invoke(cli.show, ['1337@p', 'raw'])
    assert result.exit_code == 2

    # Try correct index tag
    result = runner.invoke(cli.show, ['0@i', 'raw'])
    assert result.exit_code == 0

    # Try incorrect index tag
    result = runner.invoke(cli.show, ['666@i', 'raw'])
    assert result.exit_code == 2

    # Try absolute showing
    first_in_jobs = list(
        filter(helpers.index_filter, os.listdir(pending_dir)))[0]
    absolute_first_in_jobs = os.path.join(pending_dir, first_in_jobs)
    result = runner.invoke(cli.show, [absolute_first_in_jobs, 'raw'])
    assert result.exit_code == 0

    # Try lookup showing
    result = runner.invoke(cli.show, [first_in_jobs, 'raw'])
    assert result.exit_code == 0

    # Try iterating through files
    monkeypatch.setattr('click.confirm', lambda *_: True)
    result = runner.invoke(cli.show, ['prof', 'raw'])
    assert result.exit_code == 0

    # Try iterating through files, but none is confirmed to be true
    monkeypatch.setattr('click.confirm', lambda *_: False)
    result = runner.invoke(cli.show, ['prof', 'raw'])
    assert result.exit_code == 1

    # Try getting something from index
    result = runner.invoke(
        cli.show, ['prof-2-2017-03-20-21-40-42.perf', 'raw'])
    assert result.exit_code == 0


def test_config(pcs_full, monkeypatch):
    """Test running config

    Expecting no errors, everything shown as it should be
    """
    runner = CliRunner()

    # OK usage
    result = runner.invoke(cli.config, ['--local', 'get', 'vcs.type'])
    assert result.exit_code == 0

    result = runner.invoke(cli.config, ['--local', 'set', 'vcs.remote', 'url'])
    assert result.exit_code == 0

    # Error cli usage
    result = runner.invoke(cli.config, ['--local', 'get'])
    assert result.exit_code == 2

    result = runner.invoke(cli.config, ['--local', 'get', 'bogus.key'])
    assert result.exit_code == 1

    result = runner.invoke(cli.config, ['--local', 'set', 'key'])
    assert result.exit_code == 2

    result = runner.invoke(cli.config, ['--local', 'get', 'wrong,key'])
    assert result.exit_code == 2
    assert "invalid format" in result.output

    # Try to run the monkey-patched editor
    def donothing(*_):
        pass

    monkeypatch.setattr('perun.utils.run_external_command', donothing)
    result = runner.invoke(cli.config, ['--local', 'edit'])
    assert result.exit_code == 0

    def raiseexc(*_):
        raise exceptions.ExternalEditorErrorException

    monkeypatch.setattr('perun.utils.run_external_command', raiseexc)
    result = runner.invoke(cli.config, ['--local', 'edit'])
    assert result.exit_code == 1


@pytest.mark.usefixtures('cleandir')
def test_reset_outside_pcs(monkeypatch):
    """Tests resetting of configuration outside of the perun scope

    Excepts error when resetting local config, and no error when resetting global config
    """
    runner = CliRunner()
    result = runner.invoke(cli.config, ['--local', 'reset'])
    assert result.exit_code == 1
    assert "could not reset" in result.output

    monkeypatch.setattr(
        'perun.logic.config.lookup_shared_config_dir', lambda: os.getcwd())
    result = runner.invoke(cli.config, ['--shared', 'reset'])
    assert result.exit_code == 0


def test_reset(pcs_full):
    """Tests resetting of configuration within the perun scope

    Excepts no error at all
    """
    runner = CliRunner()
    pcs_path = os.getcwd()
    with open(os.path.join(pcs_path, '.perun', 'local.yml'), 'r') as local_config:
        contents = "".join(local_config.readlines())
        assert '#     - make' in contents
        assert '#   collect_before_check' in contents

    result = runner.invoke(cli.config, ['--local', 'reset', 'developer'])
    assert result.exit_code == 0

    with open(os.path.join(pcs_path, '.perun', 'local.yml'), 'r') as local_config:
        contents = "".join(local_config.readlines())
        assert 'make' in contents
        assert 'collect_before_check' in contents


def test_check_profiles(helpers, pcs_with_degradations):
    """Tests checking degradation between two profiles"""
    pool_path = os.path.join(os.path.split(
        __file__)[0], 'degradation_profiles')
    profiles = [
        os.path.join(pool_path, 'linear_base.perf'),
        os.path.join(pool_path, 'linear_base_degradated.perf'),
        os.path.join(pool_path, 'quad_base.perf')
    ]
    helpers.populate_repo_with_untracked_profiles(
        pcs_with_degradations.get_path(), profiles)

    runner = CliRunner()
    for tag in ("0@p", "1@p", "2@p"):
        result = runner.invoke(cli.check_group, ['profiles', "0@i", tag])
        assert result.exit_code == 0


def test_model_strategies(helpers, pcs_with_degradations, monkeypatch):
    """Test checking detection model strategies

    Expecting correct behaviors
    """
    runner = CliRunner()
    # Initialize the matrix
    matrix = config.Config('local', '', {
        'degradation': {
            'strategies': [
                {'method': 'local_statistics'}
            ]
        },
    })
    monkeypatch.setattr("perun.logic.config.local", lambda _: matrix)

    pool_path = os.path.join(os.path.split(__file__)[0], 'degradation_profiles')
    profiles = [
        os.path.join(pool_path, 'baseline_strategies.perf'),
        os.path.join(pool_path, 'target_strategies.perf')
    ]
    helpers.populate_repo_with_untracked_profiles(pcs_with_degradations.get_path(), profiles)

    for model_strategy in ['best-param', 'all-nonparam', 'best-both']:
        result = runner.invoke(
            cli.check_group,
            ['--models-type', model_strategy, 'profiles', "0@p", "1@p"]
        )
        assert result.exit_code == 0


def test_check_head(pcs_with_degradations, monkeypatch):
    """Test checking degradation for one point of history

    Expecting correct behaviours
    """
    runner = CliRunner()

    # Initialize the matrix for the further collecting
    matrix = config.Config('local', '', {
        'vcs': {'type': 'git', 'url': '../'},
        'cmds': ['ls'],
        'args': ['-al'],
        'workloads': ['.', '..'],
        'collectors': [
            {'name': 'time', 'params': {}}
        ],
        'postprocessors': [],
    })
    monkeypatch.setattr("perun.logic.config.local", lambda _: matrix)

    result = runner.invoke(cli.check_head, [])
    assert result.exit_code == 0

    # Try the precollect and various combinations of options
    result = runner.invoke(cli.check_group, ['-c', 'head'])
    assert result.exit_code == 0
    assert config.runtime().get('degradation.collect_before_check')
    config.runtime().data.clear()

    # Try to sink it to black hole
    log_dir = pcs_with_degradations.get_log_directory()
    shutil.rmtree(log_dir)
    store.touch_dir(log_dir)
    config.runtime().set('degradation', {})
    config.runtime().set('degradation.collect_before_check', 'true')
    config.runtime().set('degradation.log_collect', 'false')
    result = runner.invoke(cli.cli, ['--no-pager', 'check', 'head'])
    assert len(os.listdir(log_dir)) == 0
    assert result.exit_code == 0

    # First lets clear all the objects
    object_dir = pcs_with_degradations.get_object_directory()
    shutil.rmtree(object_dir)
    store.touch_dir(object_dir)
    # Clear the pre_collect_profiles cache
    check.pre_collect_profiles.minor_version_cache.clear()
    assert len(os.listdir(object_dir)) == 0
    # Collect for the head commit
    result = runner.invoke(cli.run, ['matrix'])
    assert result.exit_code == 0

    config.runtime().set('degradation.log_collect', 'true')
    result = runner.invoke(cli.cli, ['--no-pager', 'check', 'head'])
    assert len(os.listdir(log_dir)) >= 1
    assert result.exit_code == 0
    config.runtime().data.clear()


def test_check_all(pcs_with_degradations):
    """Test checking degradation for whole history

    Expecting correct behaviours
    """
    runner = CliRunner()
    result = runner.invoke(cli.check_group, [])
    assert result.exit_code == 0

    result = runner.invoke(cli.check_all, [])
    assert result.exit_code == 0


@pytest.mark.usefixtures('cleandir')
def test_utils_create(monkeypatch, tmpdir):
    """Tests creating stuff in the perun"""
    # Prepare different directory
    monkeypatch.setattr('perun.utils.script_helpers.__file__', os.path.join(
        str(tmpdir), "utils", "script_helpers.py"))
    monkeypatch.chdir(str(tmpdir))

    runner = CliRunner()
    result = runner.invoke(
        cli.create, ['postprocess', 'mypostprocessor', '--no-edit'])
    assert result.exit_code == 1
    assert "cannot use" in result.output and "as target developer directory" in result.output

    # Now correctly initialize the directory structure
    tmpdir.mkdir('collect')
    tmpdir.mkdir('postprocess')
    tmpdir.mkdir('view')
    tmpdir.mkdir('check')

    # Try to successfully create the new postprocessor
    result = runner.invoke(
        cli.create, ['postprocess', 'mypostprocessor', '--no-edit'])
    assert result.exit_code == 0
    target_dir = os.path.join(str(tmpdir), 'postprocess', 'mypostprocessor')
    created_files = os.listdir(target_dir)
    assert '__init__.py' in created_files
    assert 'run.py' in created_files

    # Try to successfully create the new collector
    result = runner.invoke(cli.create, ['collect', 'mycollector', '--no-edit'])
    assert result.exit_code == 0
    target_dir = os.path.join(str(tmpdir), 'collect', 'mycollector')
    created_files = os.listdir(target_dir)
    assert '__init__.py' in created_files
    assert 'run.py' in created_files

    # Try to successfully create the new collector
    result = runner.invoke(cli.create, ['view', 'myview', '--no-edit'])
    assert result.exit_code == 0
    target_dir = os.path.join(str(tmpdir), 'view', 'myview')
    created_files = os.listdir(target_dir)
    assert '__init__.py' in created_files
    assert 'run.py' in created_files

    # Try to successfully create the new collector
    result = runner.invoke(cli.create, ['check', 'mycheck', '--no-edit'])
    assert result.exit_code == 0
    target_dir = os.path.join(str(tmpdir), 'check')
    created_files = os.listdir(target_dir)
    assert 'mycheck.py' in created_files

    # Try to run the monkey-patched editor
    def donothing(*_):
        pass

    monkeypatch.setattr('perun.utils.run_external_command', donothing)
    result = runner.invoke(cli.create, ['check', 'mydifferentcheck'])
    assert result.exit_code == 0

    def raiseexc(*_):
        raise exceptions.ExternalEditorErrorException

    monkeypatch.setattr('perun.utils.run_external_command', raiseexc)
    result = runner.invoke(cli.create, ['check', 'mythirdcheck'])
    assert result.exit_code == 1


def test_run(pcs_full, monkeypatch):
    matrix = config.Config('local', '', {
        'vcs': {'type': 'git', 'url': '../'},
        'cmds': ['ls'],
        'args': ['-al'],
        'workloads': ['.', '..'],
        'collectors': [
            {'name': 'time', 'params': {}}
        ],
        'postprocessors': [],
        'execute': {
            'pre_run': [
                'ls | grep "."',
            ]
        }
    })
    monkeypatch.setattr("perun.logic.config.local", lambda _: matrix)
    runner = CliRunner()
    result = runner.invoke(cli.run, ['-c', 'matrix'])
    assert result.exit_code == 0

    # Test unsupported option
    result = runner.invoke(cli.run, ['-f', 'matrix'])
    assert result.exit_code == 1
    assert "is unsupported" in result.output

    job_dir = pcs_full.get_job_directory()
    job_profiles = os.listdir(job_dir)
    assert len(job_profiles) >= 2

    config.runtime().set('profiles.register_after_run', 'true')
    # Try to store the generated crap not in jobs
    jobs_before = len(os.listdir(job_dir))
    # Need to sleep, since in travis this could rewrite the stuff
    time.sleep(1)
    result = runner.invoke(cli.run, ['matrix'])
    jobs_after = len(os.listdir(job_dir))
    assert result.exit_code == 0
    assert jobs_before == jobs_after
    config.runtime().set('profiles.register_after_run', 'false')

    script_dir = os.path.split(__file__)[0]
    source_dir = os.path.join(script_dir, 'collect_trace')
    job_config_file = os.path.join(source_dir, 'job.yml')
    result = runner.invoke(cli.run, [
        'job',
        '--cmd', 'ls',
        '--args', '-al',
        '--workload', '.',
        '--collector', 'time',
        '--collector-params', 'time', 'param: key',
        '--collector-params', 'time', '{}'.format(job_config_file)
    ])
    assert result.exit_code == 0
    job_profiles = os.listdir(job_dir)
    assert len(job_profiles) >= 3

    # Run the matrix with error in prerun phase
    saved_func = utils.run_safely_external_command

    def run_wrapper(cmd):
        if cmd == 'ls | grep "."':
            return b"hello", b"world"
        else:
            return saved_func(cmd)

    monkeypatch.setattr('perun.utils.run_safely_external_command', run_wrapper)
    matrix.data['execute']['pre_run'].append('ls | grep dafad')
    result = runner.invoke(cli.run, ['matrix'])
    assert result.exit_code == 1


def test_fuzzing_correct(pcs_full):
    """Runs basic tests for fuzzing CLI """
    runner = CliRunner()
    examples = os.path.dirname(__file__) + '/fuzz_example/'

    # Testing option --help
    result = runner.invoke(cli.fuzz_cmd, ['--help'])
    assert result.exit_code == 0
    assert 'Usage' in result.output

    # building custom tail program for testing
    process = subprocess.Popen(
        ["make", "-C", os.path.dirname(examples)+"/tail"])
    process.communicate()
    process.wait()

    # path to the tail binary
    tail = os.path.dirname(examples) + "/tail/tail"

    # 01. Testing tail with binary file
    bin_workload = os.path.dirname(examples) + '/samples/binary/libhtab.so'

    result = runner.invoke(cli.fuzz_cmd, [
        '--cmd', tail,
        '--output-dir', '.',
        '--initial-workload', bin_workload,
        '--timeout', '1',
        '--max', '10',
        '--no-plotting',
    ])
    assert result.exit_code == 0
    assert 'Fuzzing successfully finished' in result.output

    # 02. Testing tail on a directory of txt files with coverage
    txt_workload = os.path.dirname(examples) + '/samples/txt'

    result = runner.invoke(cli.fuzz_cmd, [
        '--cmd', tail,
        '--output-dir', '.',
        '--initial-workload', txt_workload,
        '--timeout', '1',
        '--source-path', os.path.dirname(tail),
        '--gcno-path', os.path.dirname(tail),
        '--max-size-adjunct', '35000',
        '--icovr', '1.05',
        '--interesting-files-limit', '2',
        '--workloads-filter', '(?notvalidregex?)',
        '--no-plotting',
    ])
    assert result.exit_code == 0
    assert 'Fuzzing successfully finished' in result.output

    # 03. Testing tail with xml files and regex_rules
    xml_workload = os.path.dirname(examples) + '/samples/xml/input.xml'
    regex_file = os.path.dirname(examples) + '/rules.yaml'

    result = runner.invoke(cli.fuzz_cmd, [
        '--cmd', tail,
        '--output-dir', '.',
        '--initial-workload', xml_workload,
        '--timeout', '1',
        '--max-size-percentual', '3.5',
        '--mut-count-strategy', 'probabilistic',
        '--regex-rules', regex_file,
        '--no-plotting',
    ])
    assert result.exit_code == 0
    assert 'Fuzzing successfully finished' in result.output

    # 04. Testing tail with empty xml file
    xml_workload = os.path.dirname(examples) + '/samples/xml/empty.xml'

    result = runner.invoke(cli.fuzz_cmd, [
        '--cmd', tail,
        '--output-dir', '.',
        '--initial-workload', xml_workload,
        '--timeout', '1',
        '--no-plotting',
    ])
    assert result.exit_code == 0
    assert 'Fuzzing successfully finished' in result.output

    # 05. Testing tail with wierd file type and bad paths for coverage testing (-s, -g)
    wierd_workload = os.path.dirname(
        examples) + '/samples/undefined/wierd.california'

    result = runner.invoke(cli.fuzz_cmd, [
        '--cmd', tail,
        '--output-dir', '.',
        '--initial-workload', wierd_workload,
        '--timeout', '1',
        '--max-size-percentual', '3.5',
        '--mut-count-strategy', 'proportional',
        '--source-path', '.',
        '--gcno-path', '.',
        '--no-plotting',
    ])
    assert result.exit_code == 0
    assert 'Fuzzing successfully finished' in result.output

    # 06. Testing for SIGABRT during init testing
    num_workload = os.path.dirname(examples) + '/samples/txt/number.txt'
    process = subprocess.Popen(
        ["make", "-C", os.path.dirname(examples)+"/sigabrt-init"])
    process.communicate()
    process.wait()

    sigabrt_init = os.path.dirname(examples) + "/sigabrt-init/sigabrt"

    result = runner.invoke(cli.fuzz_cmd, [
        '--cmd', sigabrt_init,
        '--output-dir', '.',
        '--initial-workload', num_workload,
        '--source-path', os.path.dirname(sigabrt_init),
        '--gcno-path', os.path.dirname(sigabrt_init),
    ])
    assert result.exit_code == 1
    assert 'SIGABRT' in result.output

    # 07. Testing for SIGABRT during fuzz testing
    process = subprocess.Popen(
        ["make", "-C", os.path.dirname(examples)+"/sigabrt-test"])
    process.communicate()
    process.wait()

    sigabrt_test = os.path.dirname(examples) + "/sigabrt-test/sigabrt"

    result = runner.invoke(cli.fuzz_cmd, [
        '--cmd', sigabrt_test,
        '--output-dir', '.',
        '--initial-workload', num_workload,
        '--timeout', '1',
        '--source-path', os.path.dirname(sigabrt_test),
        '--gcno-path', os.path.dirname(sigabrt_test),
        '--mut-count-strategy', 'unitary',
        '--execs', '1',
    ])
    assert result.exit_code == 0
    assert 'SIGABRT' in result.output

    # 08. Testing for hang during init testing
    process = subprocess.Popen(
        ["make", "-C", os.path.dirname(examples)+"/hang-init"])
    process.communicate()
    process.wait()

    hang_init = os.path.dirname(examples) + "/hang-init/hang"

    result = runner.invoke(cli.fuzz_cmd, [
        '--cmd', hang_init,
        '--output-dir', '.',
        '--initial-workload', num_workload,
        '--source-path', os.path.dirname(hang_init),
        '--gcno-path', os.path.dirname(hang_init),
        '--hang-timeout', '0.001',
        '--no-plotting',
    ])
    assert result.exit_code == 1
    assert 'Timeout' in result.output

    # 09. Testing for hang during fuzz testing
    process = subprocess.Popen(
        ["make", "-C", os.path.dirname(examples)+"/hang-test"])
    process.communicate()
    process.wait()

    hang_test = os.path.dirname(examples) + "/hang-test/hang"

    result = runner.invoke(cli.fuzz_cmd, [
        '--cmd', hang_test,
        '--output-dir', '.',
        '--initial-workload', num_workload,
        '--timeout', '1',
        '--source-path', os.path.dirname(hang_test),
        '--gcno-path', os.path.dirname(hang_test),
        '--hang-timeout', '0.001',
        '--execs', '1',
        '--no-plotting',
    ])
    assert result.exit_code == 0
    assert 'Timeout' in result.output

    # 10. Testing UBT for degs
    process = subprocess.Popen(
        ["make", "-C", os.path.dirname(examples)+"/UBT"])
    process.communicate()
    process.wait()

    ubt_test = os.path.dirname(examples) + "/UBT/build/ubt"

    result = runner.invoke(cli.fuzz_cmd, [
        '--cmd', ubt_test,
        '--output-dir', '.',
        '--initial-workload', os.path.dirname(examples) + '/UBT/input.txt',
        '--timeout', '1',
        '--hang-timeout', '1',
        '--source-path', os.path.dirname(examples) + '/UBT/src',
        '--gcno-path', os.path.dirname(examples) + '/UBT/build',
        '--max-size-percentual', '1',
        '--mut-count-strategy', 'unitary',
        '--execs', '1',
        '--no-plotting',
    ])
    assert result.exit_code == 0
    assert 'Fuzzing successfully finished' in result.output

    # 11. Testing UBT for deg in initial test

    result = runner.invoke(cli.fuzz_cmd, [
        '--cmd', ubt_test,
        '--output-dir', '.',
        '--initial-workload', os.path.dirname(examples) +
        '/UBT/a_small_input.txt',
        '--initial-workload', os.path.dirname(examples) +
        '/UBT/sorted_input.txt',
        '--timeout', '1',
        '--hang-timeout', '0.01',
        '--max-size-percentual', '2',
        '--mut-count-strategy', 'unitary',
        '--no-plotting',
    ])
    assert result.exit_code == 0
    assert 'Fuzzing successfully finished' in result.output


def test_fuzzing_incorrect(pcs_full):
    """Runs basic tests for fuzzing CLI """
    runner = CliRunner()

    # Missing option --cmd
    result = runner.invoke(cli.fuzz_cmd, [
        '--args', '-al',
        '--output-dir', '.',
        '--initial-workload', '.',
    ])
    assert result.exit_code == 2
    assert '--cmd' in result.output

    # Missing option --initial-workload
    result = runner.invoke(cli.fuzz_cmd, [
        '--cmd', 'ls',
        '--args', '-al',
        '--output-dir', '.',
    ])
    assert result.exit_code == 2
    assert '--initial-workload"' in result.output

    # Missing option --output-dir
    result = runner.invoke(cli.fuzz_cmd, [
        '--cmd', 'ls',
        '--args', '-al',
        '--initial-workload', '.',
    ])
    assert result.exit_code == 2
    assert '--output-dir' in result.output

    # Wrong value for option --source-path
    result = runner.invoke(cli.fuzz_cmd, [
        '--cmd', 'ls',
        '--args', '-al',
        '--initial-workload', '.',
        '--output-dir', '.',
        '--source-path', 'WTF~~notexisting'
    ])
    assert result.exit_code == 2
    assert '--source-path' in result.output

    # Wrong value for option --gcno-path
    result = runner.invoke(cli.fuzz_cmd, [
        '--cmd', 'ls',
        '--args', '-al',
        '--initial-workload', '.',
        '--output-dir', '.',
        '--gcno-path', 'WTF~~notexisting'
    ])
    assert result.exit_code == 2
    assert '--gcno-path' in result.output

    # Wrong value for option --timeout
    result = runner.invoke(cli.fuzz_cmd, [
        '--cmd', 'ls',
        '--args', '-al',
        '--initial-workload', '.',
        '--output-dir', '.',
        '--timeout', 'not_number'
    ])
    assert result.exit_code == 2
    assert '--timeout' in result.output

    # Wrong value for option --hang-timeout
    result = runner.invoke(cli.fuzz_cmd, [
        '--cmd', 'ls',
        '--args', '-al',
        '--initial-workload', '.',
        '--output-dir', '.',
        '--hang-timeout', '0'
    ])
    assert result.exit_code == 2
    assert '--hang-timeout' in result.output

    # Wrong value for option --max
    result = runner.invoke(cli.fuzz_cmd, [
        '--cmd', 'ls',
        '--args', '-al',
        '--initial-workload', '.',
        '--output-dir', '.',
        '--max', '1.5'
    ])
    assert result.exit_code == 2
    assert '--max' in result.output

    # Wrong value for option --max-size-adjunct
    result = runner.invoke(cli.fuzz_cmd, [
        '--cmd', 'ls',
        '--args', '-al',
        '--initial-workload', '.',
        '--output-dir', '.',
        '--max-size-adjunct', 'ola'
    ])
    assert result.exit_code == 2
    assert '--max-size-adjunct' in result.output

    # Wrong value for option --max-size-percentual
    result = runner.invoke(cli.fuzz_cmd, [
        '--cmd', 'ls',
        '--args', '-al',
        '--initial-workload', '.',
        '--output-dir', '.',
        '--max-size-percentual', 'two_hundred'
    ])
    assert result.exit_code == 2
    assert '--max-size-percentual' in result.output

    # Wrong value for option --execs
    result = runner.invoke(cli.fuzz_cmd, [
        '--cmd', 'ls',
        '--args', '-al',
        '--initial-workload', '.',
        '--output-dir', '.',
        '--execs', '1.6'
    ])
    assert result.exit_code == 2
    assert '--execs' in result.output

    # Wrong value for option --interesting-files-limit
    result = runner.invoke(cli.fuzz_cmd, [
        '--cmd', 'ls',
        '--args', '-al',
        '--initial-workload', '.',
        '--output-dir', '.',
        '--interesting-files-limit', '-1'
    ])
    assert result.exit_code == 2
    assert '--interesting-files-limit' in result.output

    # Wrong value for option --icovr
    result = runner.invoke(cli.fuzz_cmd, [
        '--cmd', 'ls',
        '--args', '-al',
        '--initial-workload', '.',
        '--output-dir', '.',
        '--icovr', 'notvalidfloat'
    ])
    assert result.exit_code == 2
    assert '--icovr' in result.output

    # Wrong value for option --regex-rules
    result = runner.invoke(cli.fuzz_cmd, [
        '--cmd', 'ls',
        '--args', '-al',
        '--initial-workload', '.',
        '--output-dir', '.',
        '--regex-rules', 'e'
    ])
    assert result.exit_code == 1


def test_error_runs(pcs_full, monkeypatch):
    """Try various error states induced by job matrix"""
    matrix = config.Config('local', '', {
        'vcs': {'type': 'git', 'url': '../'},
        'args': ['-al'],
        'workloads': ['.', '..'],
        'postprocessors': [
            {'name': 'fokume', 'params': {}}
        ],
        'execute': {
            'pre_run': [
                'ls | grep "."',
            ]
        }
    })
    monkeypatch.setattr("perun.logic.config.local", lambda _: matrix)
    runner = CliRunner()
    result = runner.invoke(cli.run, ['matrix'])
    assert result.exit_code == 1
    assert "missing 'collectors'" in result.output

    matrix.data['collectors'] = [
        {'name': 'tome', 'params': {}}
    ]

    result = runner.invoke(cli.run, ['matrix'])
    assert result.exit_code == 1
    assert "missing 'cmds'" in result.output
    matrix.data['cmds'] = ['ls']

    result = runner.invoke(cli.run, ['matrix', '-q'])
    assert result.exit_code == 1
    assert "tome collector does not exist" in result.output
    matrix.data['collectors'][0]['name'] = 'time'

    result = runner.invoke(cli.run, ['matrix', '-q'])
    assert result.exit_code == 1
    assert "fokume postprocessor does not exist" in result.output

    monkeypatch.setattr('perun.logic.runner.run_single_job',
                        lambda *_, **__: perun_runner.CollectStatus.ERROR)
    result = runner.invoke(cli.run, ['job', '--cmd', 'ls',
<<<<<<< HEAD
                                     '--args', '-al', '--workload', '.',
                                     '--collector', 'time'
                                     ])
    assert result.exit_code == 1
=======
        '--args', '-al', '--workload', '.',
        '--collector', 'time'
    ])
    assert result.exit_code == 1


def test_temp(pcs_with_empty_git):
    """Test the CLI operations on the temporary files"""
    runner = CliRunner()
    files_dir = os.path.join(os.path.split(__file__)[0], 'tmp_files')

    # Try to list temporary files with empty tmp/ directory
    result = runner.invoke(cli.temp_list, [pcs.get_tmp_directory()])
    assert result.exit_code == 0
    assert 'No results for the given parameters in' in result.output

    # Try to list files in invalid path
    result = runner.invoke(cli.temp_list, ['../'])
    assert result.exit_code == 1
    assert 'not located in' in result.output

    # Add some files to the tmp/
    file_lock = 'trace/lock.txt'
    file_records = 'trace/data/records.data'
    file_deg = 'degradations/results/data.out'
    file_deg2 = 'degradations/results/data2.out'
    with open(os.path.join(files_dir, 'tst_stap_record.txt'), 'r') as records_handle:
        file_records_content = records_handle.read()
    with open(os.path.join(files_dir, 'lin1.perf'), 'r') as deg_handle:
        file_deg_content = deg_handle.read()
    with open(os.path.join(files_dir, 'const1.perf'), 'r') as deg_handle:
        file_deg2_content = deg_handle.read()
    temp.create_new_temp(file_lock, "Some important data", protect=True)
    temp.create_new_temp(file_records, file_records_content)
    temp.create_new_temp(file_deg, file_deg_content, protect=True)
    temp.create_new_temp(file_deg2, file_deg2_content)

    # List the now-nonempty tmp/ directory in colored mode
    result = runner.invoke(cli.temp_list, [pcs.get_tmp_directory()])
    assert result.exit_code == 0
    _compare_file_outputs(result.output, os.path.join(files_dir, 'list1.ref'))

    # From now on, the colored mode will be disabled
    # Test the file size and protection-level switches
    result = runner.invoke(cli.temp_list, [pcs.get_tmp_directory(), '--no-file-size',
                                           '--no-protection-level', '--no-color'])
    assert result.exit_code == 0
    _compare_file_outputs(result.output, os.path.join(files_dir, 'list2.ref'))

    # Test the sorting by size and protection level (name is default)
    result = runner.invoke(cli.temp_list, [pcs.get_tmp_directory(), '-s', 'size', '--no-color'])
    assert result.exit_code == 0
    _compare_file_outputs(result.output, os.path.join(files_dir, 'list3.ref'))
    result = runner.invoke(cli.temp_list, [pcs.get_tmp_directory(), '-s', 'protection', '-c'])
    assert result.exit_code == 0
    _compare_file_outputs(result.output, os.path.join(files_dir, 'list4.ref'))

    # Test the protection filter
    result = runner.invoke(cli.temp_list, [pcs.get_tmp_directory(), '-fp', 'protected', '-c'])
    assert result.exit_code == 0
    _compare_file_outputs(result.output, os.path.join(files_dir, 'list5.ref'))
    result = runner.invoke(cli.temp_list, [pcs.get_tmp_directory(), '-fp', 'unprotected', '-c'])
    assert result.exit_code == 0
    _compare_file_outputs(result.output, os.path.join(files_dir, 'list6.ref'))

    # Test the syncing
    # Simulate manual deletion by the user
    assert temp.exists_temp_file(file_lock)
    assert temp.get_temp_properties(file_lock) == (False, True, False)
    os.remove(os.path.join(pcs.get_tmp_directory(), file_lock))
    assert not temp.exists_temp_file(file_lock)
    # However index records are still there, sync
    assert temp.get_temp_properties(file_lock) == (False, True, False)
    result = runner.invoke(cli.temp_sync, [])
    assert result.exit_code == 0
    assert temp.get_temp_properties(file_lock) == (False, False, False)

    # Test the deletion
    # Try to delete non-existent directory
    result = runner.invoke(cli.temp_delete, ['some/invalid/dir'])
    assert result.exit_code == 0
    assert 'does not exist, no files deleted' in result.output

    # Test the warning
    result = runner.invoke(cli.temp_delete, ['.', '-w'])
    assert result.exit_code == 1
    assert 'Aborted' in result.output
    assert temp.exists_temp_file(file_deg)

    # Test single file deletion
    result = runner.invoke(cli.temp_delete, [file_deg2])
    assert result.exit_code == 0
    assert not temp.exists_temp_file(file_deg2)

    # Test the keep directories
    result = runner.invoke(cli.temp_delete, ['trace/data', '-k'])
    assert result.exit_code == 0
    assert not temp.exists_temp_file(file_records)
    assert temp.exists_temp_dir('trace/data')

    # Test the force deletion of the whole tmp/ directory with keeping the empty dirs
    result = runner.invoke(cli.temp_delete, ['.', '-f', '-k'])
    assert result.exit_code == 0
    assert not temp.exists_temp_file(file_lock) and not temp.exists_temp_file(file_deg)
    assert temp.exists_temp_dir('degradations') and temp.exists_temp_dir('trace')

    # Partially repopulate the directory
    temp.create_new_temp(file_lock, "Some important data", protect=True)
    temp.create_new_temp(file_deg2, file_deg2_content)

    # Test the complete deletion of the tmp/ directory
    result = runner.invoke(cli.temp_delete, ['.', '-f'])
    assert result.exit_code == 0
    assert not temp.exists_temp_file(file_lock) and not temp.exists_temp_file(file_deg2)
    tmp_content = os.listdir(pcs.get_tmp_directory())
    assert len(tmp_content) == 1 and tmp_content[0] == '.index'


def test_stats(pcs_with_more_commits):
    """ Test the CLI for stats module, mainly that all the options are working correctly.
    """
    runner = CliRunner()

    # Prepare some variables for versions and paths
    minor_head, minor_middle, minor_root = _get_vcs_versions()
    head_dir = os.path.join(minor_head[:2], minor_head[2:])
    middle_dir = os.path.join(minor_middle[:2], minor_middle[2:])
    root_dir = os.path.join(minor_root[:2], minor_root[2:])
    stats_dir = pcs.get_stats_directory()
    files_dir = os.path.join(os.path.split(__file__)[0], 'stats_files')

    # Prepare the reference values for minor versions and the valid mapping between them and the
    # actual ones during the test run
    reference_head = 'a00e5a82dd8284d6b73335015867e816a1c6cbd4'
    reference_middle = '15de1b9a58807f17cf0a135146f4872752abc859'
    reference_root = '246d9a25926195cfdfb10797436d022d6f6b0a1b'
    version_mapping = [(minor_head, reference_head), (minor_middle, reference_middle),
                       (minor_root, reference_root)]

    # Try to list stats files with empty stats/ directory
    result = runner.invoke(cli.stats_list_files, [])
    assert result.exit_code == 0
    assert 'No results for the given parameters in' in result.output
    # Try it with some filtering parameters
    result = runner.invoke(cli.stats_list_files, ['-N', 10, '-m', minor_middle])
    assert result.exit_code == 0
    assert 'No results for the given parameters in' in result.output

    # Try to list stats minor versions with empty stats/ directory
    result = runner.invoke(cli.stats_list_versions, [])
    assert result.exit_code == 0
    assert 'No results for the given parameters in' in result.output
    # Try it with some filtering parameters
    result = runner.invoke(cli.stats_list_versions, ['-N', 10, '-m', minor_root])
    assert result.exit_code == 0
    assert 'No results for the given parameters in' in result.output

    head_custom = os.path.join(head_dir, 'custom_file')
    root_custom = os.path.join(root_dir, 'custom_file_2')
    head_custom_dir = os.path.join(root_dir, 'custom_dir')
    stats_custom_dir = os.path.join('lower_custom', 'upper_custom')

    # HEAD: head_stats, custom_file, custom_dir
    # MIDDLE: 'empty'
    # ROOT: created manually, custom_file_2
    # lower_custom/upper_custom
    stats.add_stats('head_stats', ['1'], [{'value': 1, 'location': 'minor_head'}])
    stats.add_stats('middle_stats', ['1'], [{'custom': 2}], minor_middle)
    stats.delete_stats_file('middle_stats', minor_middle, True)
    os.makedirs(os.path.join(stats_dir, root_dir))
    os.makedirs(os.path.join(stats_dir, stats_custom_dir))
    os.mkdir(os.path.join(stats_dir, head_custom_dir))
    store.touch_file(os.path.join(stats_dir, root_custom))
    with open(os.path.join(stats_dir, root_custom), 'w+') as f_handle:
        f_handle.write('Some custom data')
    store.touch_file(os.path.join(stats_dir, head_custom))

    # Test the list functions on populated stats directory and some custom objects
    result = runner.invoke(cli.stats_list_files, [])
    assert result.exit_code == 0
    actual_output = _normalize_stats_output(result.output, version_mapping)
    _compare_file_outputs(actual_output, os.path.join(files_dir, 'list1.ref'))
    # Test the list of versions
    result = runner.invoke(cli.stats_list_versions, [])
    assert result.exit_code == 0
    actual_output = _normalize_stats_output(result.output, version_mapping)
    _compare_file_outputs(actual_output, os.path.join(files_dir, 'list2.ref'))

    # Now synchronize the stats directory and test the filtering parameters in list functions
    # Test the list of files
    runner.invoke(cli.stats_sync, [])
    result = runner.invoke(cli.stats_list_files, ['-N', 1, '-m', minor_middle])
    assert result.exit_code == 0
    actual_output = _normalize_stats_output(result.output, version_mapping)
    _compare_file_outputs(actual_output, os.path.join(files_dir, 'list3.ref'))
    result = runner.invoke(cli.stats_list_files, ['-N', 2, '-m', minor_middle, '-c'])
    assert result.exit_code == 0
    actual_output = _normalize_stats_output(result.output, version_mapping)
    _compare_file_outputs(actual_output, os.path.join(files_dir, 'list4.ref'))
    # Test the list of versions
    result = runner.invoke(cli.stats_list_versions, ['-N', 2, '-m', minor_middle, '-c'])
    assert result.exit_code == 0
    actual_output = _normalize_stats_output(result.output, version_mapping)
    _compare_file_outputs(actual_output, os.path.join(files_dir, 'list5.ref'))

    # Test the sorting by size and omitting some properties
    result = runner.invoke(cli.stats_list_files, ['-c', '-s', '-t'])
    assert result.exit_code == 0
    actual_output = _normalize_stats_output(result.output, version_mapping)
    _compare_file_outputs(actual_output, os.path.join(files_dir, 'list6.ref'))
    result = runner.invoke(cli.stats_list_versions, ['-c', '-s', '-t'])
    assert result.exit_code == 0
    actual_output = _normalize_stats_output(result.output, version_mapping)
    _compare_file_outputs(actual_output, os.path.join(files_dir, 'list7.ref'))

    # Test the output by omitting more properties
    result = runner.invoke(cli.stats_list_files, ['-c', '-i', '-f'])
    assert result.exit_code == 0
    actual_output = _normalize_stats_output(result.output, version_mapping)
    _compare_file_outputs(actual_output, os.path.join(files_dir, 'list8.ref'))
    result = runner.invoke(cli.stats_list_versions, ['-c', '-f', '-d'])
    assert result.exit_code == 0
    actual_output = _normalize_stats_output(result.output, version_mapping)
    _compare_file_outputs(actual_output, os.path.join(files_dir, 'list9.ref'))

    # Delete the minor_middle directory
    result = runner.invoke(cli.stats_delete_minor, [minor_middle])
    assert result.exit_code == 0
    assert not os.path.exists(os.path.join(stats_dir, minor_middle[:2], minor_middle[2:]))

    # Now try lists with invalid minor values
    # Attempting to list version that doesn't have directory in stats, should display the successor
    result = runner.invoke(cli.stats_list_files, ['-N', 1, '-m', minor_middle, '-c'])
    assert result.exit_code == 0
    actual_output = _normalize_stats_output(result.output, version_mapping)
    _compare_file_outputs(actual_output, os.path.join(files_dir, 'list10.ref'))
    # Attempt to list non-existent minor version
    result = runner.invoke(cli.stats_list_files, ['-N', 1, '-m', 'abcdef1234', '-c'])
    assert result.exit_code == 2
    assert 'did not resolve to an object' in result.output
    # Try the same with version list
    result = runner.invoke(cli.stats_list_versions, ['-N', 1, '-m', minor_middle, '-c'])
    assert result.exit_code == 0
    actual_output = _normalize_stats_output(result.output, version_mapping)
    _compare_file_outputs(actual_output, os.path.join(files_dir, 'list11.ref'))
    # Attempt to list non-existent minor version
    result = runner.invoke(cli.stats_list_files, ['-N', 1, '-m', 'abcdef1234', '-c'])
    assert result.exit_code == 2
    assert 'did not resolve to an object' in result.output

    # Recreate the middle version directory, keep it empty however
    stats.add_stats('tmp_stats', ['id_1'], [{'value': 10}], minor_middle)
    result = runner.invoke(cli.stats_delete_file, ['-k', '-m', minor_middle, 'tmp_stats'])
    assert result.exit_code == 0
    assert os.path.exists(os.path.join(stats_dir, middle_dir))
    assert not os.path.exists(os.path.join(stats_dir, middle_dir, 'tmp_stats'))

    # Test the cleaning function that should be no-op
    result = runner.invoke(cli.stats_clean, ['-c', '-e'])
    assert result.exit_code == 0
    assert os.path.exists(os.path.join(stats_dir, stats_custom_dir))

    # Try to clean the directory properly
    result = runner.invoke(cli.stats_clean, [])
    assert result.exit_code == 0
    assert not os.path.exists(os.path.join(stats_dir, 'lower_custom'))
    assert not os.path.exists(os.path.join(stats_dir, middle_dir))

    # Try to delete file in a version that doesn't have a directory in the stats
    result = runner.invoke(cli.stats_delete_file, ['-m', minor_middle, 'some_file'])
    assert result.exit_code == 2
    assert 'does not exist in the stats directory' in result.output
    # Try to delete some file in non-existing minor version
    result = runner.invoke(cli.stats_delete_file, ['-m', 'abcdef12345', 'some_file'])
    assert result.exit_code == 2
    assert 'did not resolve to an object' in result.output
    # Try deleting a file in a valid version that does not contain the file
    result = runner.invoke(cli.stats_delete_file, ['-m', minor_head, 'file_not_present'])
    assert result.exit_code == 2
    assert 'does not exist in the stats directory for minor version' in result.output

    # Add a file to both version directories and try to delete the file across all the versions
    stats.add_stats('generic_stats', ['id_1'], [{'value': 1}])
    stats.add_stats('generic_stats', ['id_1'], [{'value': 2}], minor_root)
    assert os.path.exists(os.path.join(stats_dir, root_dir, 'generic_stats'))
    result = runner.invoke(cli.stats_delete_file, ['-k', '-m', '.', 'generic_stats'])
    assert result.exit_code == 0
    assert not os.path.exists(os.path.join(stats_dir, root_dir,
                                           'generic_stats'))

    # Repopulate the middle minor version and try to delete the contents of the root version
    stats.add_stats('middle_stats', ['id_1'], [{'value': 10}], minor_middle)
    assert os.path.exists(os.path.join(stats_dir, root_dir, 'custom_file_2'))
    result = runner.invoke(cli.stats_delete_minor, ['-k', minor_root])
    assert result.exit_code == 0
    assert not os.path.exists(os.path.join(stats_dir, root_dir, 'custom_file_2'))
    assert os.path.exists(os.path.join(stats_dir, root_dir))

    # Try to clear the contents of all the version directories
    result = runner.invoke(cli.stats_delete_all, ['-k'])
    assert result.exit_code == 0
    assert len(stats.list_stat_versions()) == 3
    assert len(stats.list_stats_for_minor(minor_head)) == 0
    assert len(stats.list_stats_for_minor(minor_middle)) == 0
    # Try to completely clear the contents of the stats directory
    result = runner.invoke(cli.stats_delete_all, [])
    assert result.exit_code == 0
    assert not os.listdir(stats_dir)

    # Try to add some stats file after the deletion to check that .index will be created correctly
    stats.add_stats('middle_stats', ['id_1'], [{'value': 10}], minor_middle)
    assert len(stats.list_stats_for_minor(minor_middle)) == 1


def _get_vcs_versions():
    """ Obtains the VCS minor versions.

    :return list: list of minor version checksums sorted as in the VCS.
    """
    return [v.checksum for v in vcs.walk_minor_versions(vcs.get_minor_head())]


def _normalize_stats_output(output, version_replacements):
    """ Attempts to normalize the output of a cli command so that it can be compared.

    That includes changing the minor version values to the reference ones and setting all the
    size values to 0 since they can differ on different machines or lib versions etc.

    :param str output: the command output
    :param list version_replacements: list of mapping tuples (actual version, reference version)
    :return str: the normalized output
    """
    # Normalize the minor versions to some comparable values
    for minor_actual, minor_reference in version_replacements:
        output = output.replace(minor_actual, minor_reference)
    # Normalize the size values
    size_matches = set(SIZE_REGEX.findall(output))
    for match, _ in size_matches:
        space_difference = len(match) - len('0 B')
        output = output.replace(match, ' ' * space_difference + '0 B')
    return output


def _compare_file_outputs(runner_result, reference_file):
    """Compares runner output with a file output

    :param str runner_result: the output of the CLI runner
    :param str reference_file: path to the reference file
    """
    with open(reference_file, 'r') as f_handle:
        expected_output = f_handle.readlines()
    runner_result = runner_result.splitlines(keepends=True)
    assert sorted(runner_result) == sorted(expected_output)
>>>>>>> 46b86b64
<|MERGE_RESOLUTION|>--- conflicted
+++ resolved
@@ -87,16 +87,6 @@
         {'params': ['-bm', 'user'],
             'output': 'Invalid value for "--bucket_method"'},
         # Test malformed statistic_function argument
-<<<<<<< HEAD
-        {'params': ['--statistic_functions'],
-            'output': 'no such option: --statistic_functions'},
-        # Test missing statistic_function value
-        {'params': ['--statistic_function'],
-            'output': '--statistic_function option requires an argument'},
-        # Test invalid model name
-        {'params': ['-sf', 'max'],
-            'output': 'Invalid value for "--statistic_function"'}
-=======
         {'params': ['--statistic_functions'], 'output': 'no such option: --statistic_functions'},
         # Test invalid model name
         {'params': ['-sf', 'max'], 'output': 'Invalid value for "--statistic_function"'},
@@ -105,7 +95,6 @@
             'params': ['--statistic_function'],
             'output': '--statistic_function option requires an argument'
         },
->>>>>>> 46b86b64
     ]
     # TODO: multiple values check
 
@@ -116,14 +105,9 @@
     regressogram_params = ['1@i', 'regressogram']
     # Executing the testing
     for incorrect_test in incorrect_tests:
-<<<<<<< HEAD
-        run_non_param_test(runner, regressogram_params +
-                           incorrect_test['params'], 2, incorrect_test['output'])
-=======
         run_non_param_test(
             runner, regressogram_params + incorrect_test['params'], 2, incorrect_test['output']
         )
->>>>>>> 46b86b64
 
 
 def test_regressogram_correct(pcs_full):
@@ -607,15 +591,10 @@
         {'params': ['--gamma-step', 0],
             'output': 'Invalid value for "--gamma-step"'},
         # 59. Test invalid value gamma-step argument no.2
-<<<<<<< HEAD
-        {'params': ['--gamma-step', 10],
-            'output': 'Invalid values: step must be < then the length of the range'},
-=======
         {
             'params': ['--gamma-step', 10],
             'output': 'Invalid values: step must be < then the length of the range'
         },
->>>>>>> 46b86b64
 
         # TEST OPTIONS OF KERNEL-SMOOTHING MODES IN KERNEL-REGRESSION CLI
         # 60. Test malformed kernel-type argument
@@ -624,15 +603,10 @@
         # 61. Test missing kernel-type value
         {'params': ['-kt'], 'output': '-kt option requires an argument'},
         # 62. Test invalid value of kernel-type argument
-<<<<<<< HEAD
-        {'params': ['--kernel-type', 'epanechnikov5'],
-            'output': 'Invalid value for "--kernel-type"'},
-=======
         {
             'params': ['--kernel-type', 'epanechnikov5'],
             'output': 'Invalid value for "--kernel-type"'
         },
->>>>>>> 46b86b64
         # 63. Test malformed smoothing-method argument
         {'params': ['--smothing-method'],
             'output': 'no such option: --smothing-method'},
@@ -655,15 +629,10 @@
         # 70. Test missing bandwidth-method value
         {'params': ['-bm'], 'output': '-bm option requires an argument'},
         # 71. Test invalid value for bandwidth-method argument
-<<<<<<< HEAD
-        {'params': ['--bandwidth-method', 'sccot'],
-            'output': 'Invalid value for "--bandwidth-method"'},
-=======
         {
             'params': ['--bandwidth-method', 'sccot'],
             'output': 'Invalid value for "--bandwidth-method"'
         },
->>>>>>> 46b86b64
         # 72. Test malformed polynomial-order argument
         {'params': ['--polynomila-order'],
             'output': 'no such option: --polynomila-order'},
@@ -825,17 +794,12 @@
         {'params': ['--smoothing-method',
                     'local-polynomial', '--polynomial-order', 5]},
         # 55. Test complex combination of options - no.1
-<<<<<<< HEAD
-        {'params': ['--kernel-type', 'epanechnikov',
-                    '--smoothing-method', 'local-linear', '-bm', 'silverman']},
-=======
         {
             'params': [
                 '--kernel-type', 'epanechnikov', '--smoothing-method',
                 'local-linear', '-bm', 'silverman'
             ]
         },
->>>>>>> 46b86b64
         # 56. Test complex combination of options - no.2
         {'params': ['-kt', 'normal', '-sm', 'local-polynomial',
                     '--polynomial-order', 8, '-bv', 1]},
@@ -843,13 +807,6 @@
         {'params': ['--kernel-type', 'normal', '-sm',
                     'local-linear', '--bandwidth-value', .5]},
         # 58. Test complex combination of options - no.5
-<<<<<<< HEAD
-        {'params': ['--kernel-type', 'normal', '-sm',
-                    'local-polynomial', '--bandwidth-value', 1e-10]},
-        # 59. Test complex combination of options - no.4
-        {'params': ['--smoothing-method', 'spatial-average',
-                    '--bandwidth-method', 'scott', '--kernel-type', 'tricube']}
-=======
         {
             'params': [
                 '--kernel-type', 'normal', '-sm', 'local-polynomial', '--bandwidth-value', 1e-10
@@ -862,7 +819,6 @@
                 'scott', '--kernel-type', 'tricube'
             ]
         }
->>>>>>> 46b86b64
     ]
     tests_edge = [5, 22, 30, 34, 40, 59]
 
@@ -872,12 +828,7 @@
     profile = os.path.join(pool_path, 'kernel_datapoints.perf')
 
     # Perform the testing
-<<<<<<< HEAD
-    kernel_regression_runner_test(
-        runner, correct_tests, tests_edge, 0, cprof_idx)
-=======
     kernel_regression_runner_test(runner, correct_tests, tests_edge, 0, profile)
->>>>>>> 46b86b64
 
 
 def test_reg_analysis_incorrect(pcs_full):
@@ -2295,16 +2246,11 @@
     monkeypatch.setattr('perun.logic.runner.run_single_job',
                         lambda *_, **__: perun_runner.CollectStatus.ERROR)
     result = runner.invoke(cli.run, ['job', '--cmd', 'ls',
-<<<<<<< HEAD
                                      '--args', '-al', '--workload', '.',
                                      '--collector', 'time'
                                      ])
     assert result.exit_code == 1
-=======
-        '--args', '-al', '--workload', '.',
-        '--collector', 'time'
-    ])
-    assert result.exit_code == 1
+
 
 
 def test_temp(pcs_with_empty_git):
@@ -2653,5 +2599,4 @@
     with open(reference_file, 'r') as f_handle:
         expected_output = f_handle.readlines()
     runner_result = runner_result.splitlines(keepends=True)
-    assert sorted(runner_result) == sorted(expected_output)
->>>>>>> 46b86b64
+    assert sorted(runner_result) == sorted(expected_output)